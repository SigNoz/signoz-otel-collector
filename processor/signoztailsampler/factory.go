// Copyright The OpenTelemetry Authors
//
// Licensed under the Apache License, Version 2.0 (the "License");
// you may not use this file except in compliance with the License.
// You may obtain a copy of the License at
//
//       http://www.apache.org/licenses/LICENSE-2.0
//
// Unless required by applicable law or agreed to in writing, software
// distributed under the License is distributed on an "AS IS" BASIS,
// WITHOUT WARRANTIES OR CONDITIONS OF ANY KIND, either express or implied.
// See the License for the specific language governing permissions and
// limitations under the License.

package signoztailsampler // import "github.com/open-telemetry/opentelemetry-collector-contrib/processor/tailsamplingprocessor"

import (
	"context"
	"sync"
	"time"

	"go.opentelemetry.io/collector/component"
<<<<<<< HEAD
=======
	"go.opentelemetry.io/collector/config/configtelemetry"
>>>>>>> 36631097
	"go.opentelemetry.io/collector/consumer"
	"go.opentelemetry.io/collector/processor"
)

const (
	// The value of "type" Tail Sampling in configuration.
	typeStr = "signoz_tail_sampling"
	// The stability level of the processor.
	stability = component.StabilityLevelBeta
)

var onceMetrics sync.Once

<<<<<<< HEAD
// NewFactory creates a factory for the SigNoz Tail Sampling processor.
func NewFactory() component.ProcessorFactory {
	return component.NewProcessorFactory(
		typeStr,
		createDefaultConfig,
		component.WithTracesProcessor(createTracesProcessor, stability),
	)
=======
// NewFactory returns a new factory for the Tail Sampling processor.
func NewFactory() processor.Factory {
	onceMetrics.Do(func() {
		// TODO: this is hardcoding the metrics level and skips error handling
		_ = view.Register(SamplingProcessorMetricViews(configtelemetry.LevelNormal)...)
	})

	return processor.NewFactory(
		typeStr,
		createDefaultConfig,
		processor.WithTraces(createTracesProcessor, stability))
>>>>>>> 36631097
}

func createDefaultConfig() component.Config {
	return &Config{
<<<<<<< HEAD
=======
		// ProcessorSettings: config.NewProcessorSettings(component.NewID(typeStr)),
>>>>>>> 36631097
		DecisionWait: 30 * time.Second,
		NumTraces:    50000,
	}
}

func createTracesProcessor(
	_ context.Context,
	params processor.CreateSettings,
	cfg component.Config,
	nextConsumer consumer.Traces,
) (processor.Traces, error) {
	tCfg := cfg.(*Config)
	return newTracesProcessor(params.Logger, nextConsumer, *tCfg)
}<|MERGE_RESOLUTION|>--- conflicted
+++ resolved
@@ -19,11 +19,9 @@
 	"sync"
 	"time"
 
+	"go.opencensus.io/stats/view"
 	"go.opentelemetry.io/collector/component"
-<<<<<<< HEAD
-=======
 	"go.opentelemetry.io/collector/config/configtelemetry"
->>>>>>> 36631097
 	"go.opentelemetry.io/collector/consumer"
 	"go.opentelemetry.io/collector/processor"
 )
@@ -37,15 +35,6 @@
 
 var onceMetrics sync.Once
 
-<<<<<<< HEAD
-// NewFactory creates a factory for the SigNoz Tail Sampling processor.
-func NewFactory() component.ProcessorFactory {
-	return component.NewProcessorFactory(
-		typeStr,
-		createDefaultConfig,
-		component.WithTracesProcessor(createTracesProcessor, stability),
-	)
-=======
 // NewFactory returns a new factory for the Tail Sampling processor.
 func NewFactory() processor.Factory {
 	onceMetrics.Do(func() {
@@ -57,15 +46,11 @@
 		typeStr,
 		createDefaultConfig,
 		processor.WithTraces(createTracesProcessor, stability))
->>>>>>> 36631097
 }
 
 func createDefaultConfig() component.Config {
 	return &Config{
-<<<<<<< HEAD
-=======
 		// ProcessorSettings: config.NewProcessorSettings(component.NewID(typeStr)),
->>>>>>> 36631097
 		DecisionWait: 30 * time.Second,
 		NumTraces:    50000,
 	}
