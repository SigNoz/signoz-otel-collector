// Copyright The OpenTelemetry Authors
//
// Licensed under the Apache License, Version 2.0 (the "License");
// you may not use this file except in compliance with the License.
// You may obtain a copy of the License at
//
//      http://www.apache.org/licenses/LICENSE-2.0
//
// Unless required by applicable law or agreed to in writing, software
// distributed under the License is distributed on an "AS IS" BASIS,
// WITHOUT WARRANTIES OR CONDITIONS OF ANY KIND, either express or implied.
// See the License for the specific language governing permissions and
// limitations under the License.

package clickhousemetricsexporter

import (
	"context"
	"fmt"
	"log"
	"math"
	"sync"

	clickhouse "github.com/ClickHouse/clickhouse-go/v2"
	"github.com/pkg/errors"
	"go.opencensus.io/stats/view"
	"go.uber.org/multierr"
	"go.uber.org/zap"

	"github.com/prometheus/prometheus/prompb"

	"github.com/SigNoz/signoz-otel-collector/exporter/clickhousemetricsexporter/base"
	"github.com/SigNoz/signoz-otel-collector/usage"
	"go.opentelemetry.io/collector/component"
	"go.opentelemetry.io/collector/consumer/consumererror"
	"go.opentelemetry.io/collector/exporter"
	"go.opentelemetry.io/collector/pdata/pcommon"
	"go.opentelemetry.io/collector/pdata/pmetric"
)

const maxBatchByteSize = 314572800

<<<<<<< HEAD
// ClickHouseExporter converts OTLP metrics to Prometheus remote write TimeSeries and
// writes to ClickHouse
type ClickHouseExporter struct {
	wg                      *sync.WaitGroup
	closeChan               chan struct{}
	concurrency             int
	settings                component.TelemetrySettings
	ch                      base.Storage
	usageCollector          *usage.UsageCollector
	metricNameToTemporality map[string]pmetric.AggregationTemporality
	mux                     *sync.Mutex
=======
// PrwExporter converts OTLP metrics to Prometheus remote write TimeSeries and sends them to a remote endpoint.
type PrwExporter struct {
	namespace        string
	externalLabels   map[string]string
	endpointURL      *url.URL
	client           *http.Client
	wg               *sync.WaitGroup
	closeChan        chan struct{}
	concurrency      int
	userAgentHeader  string
	clientSettings   *confighttp.HTTPClientSettings
	settings         component.TelemetrySettings
	ch               base.Storage
	usageCollector   *usage.UsageCollector
	metricNameToMeta map[string]base.MetricMeta
	mux              *sync.Mutex
	logger           *zap.Logger
>>>>>>> a17d0fc6
}

// NewClickHouseExporter initializes a new ClickHouseExporter instance
func NewClickHouseExporter(cfg *Config, set exporter.CreateSettings) (*ClickHouseExporter, error) {
	params := &ClickHouseParams{
<<<<<<< HEAD
		DSN:             cfg.Endpoint,
		MaxOpenConns:    75,
		WatcherInterval: cfg.WatcherInterval,
		Cluster:         cfg.Cluster,
=======
		DSN:                  cfg.HTTPClientSettings.Endpoint,
		DropDatabase:         false,
		MaxOpenConns:         75,
		MaxTimeSeriesInQuery: 50,
		WatcherInterval:      cfg.WatcherInterval,
		WriteTSToV4:          cfg.WriteTSToV4,
>>>>>>> a17d0fc6
	}
	ch, err := NewClickHouse(params)
	if err != nil {
		log.Fatalf("Error creating clickhouse client: %v", err)
	}

	collector := usage.NewUsageCollector(ch.GetDBConn().(clickhouse.Conn),
		usage.Options{
			ReportingInterval: usage.DefaultCollectionInterval,
		},
		"signoz_metrics",
		UsageExporter,
	)
	if err != nil {
		log.Fatalf("Error creating usage collector for metrics: %v", err)
	}

	collector.Start()

	if err := view.Register(MetricPointsCountView, MetricPointsBytesView); err != nil {
		return nil, err
	}

<<<<<<< HEAD
	return &ClickHouseExporter{
		wg:                      new(sync.WaitGroup),
		closeChan:               make(chan struct{}),
		concurrency:             cfg.NumConsumers,
		settings:                set.TelemetrySettings,
		ch:                      ch,
		usageCollector:          collector,
		metricNameToTemporality: make(map[string]pmetric.AggregationTemporality),
		mux:                     new(sync.Mutex),
=======
	return &PrwExporter{
		namespace:        cfg.Namespace,
		externalLabels:   sanitizedLabels,
		endpointURL:      endpointURL,
		wg:               new(sync.WaitGroup),
		closeChan:        make(chan struct{}),
		userAgentHeader:  userAgentHeader,
		concurrency:      cfg.RemoteWriteQueue.NumConsumers,
		clientSettings:   &cfg.HTTPClientSettings,
		settings:         set.TelemetrySettings,
		ch:               ch,
		usageCollector:   collector,
		metricNameToMeta: make(map[string]base.MetricMeta),
		mux:              new(sync.Mutex),
		logger:           set.Logger,
>>>>>>> a17d0fc6
	}, nil
}

func (che *ClickHouseExporter) Start(_ context.Context, host component.Host) (err error) {
	return nil
}

// Shutdown stops the exporter from accepting incoming calls(and return error), and wait for current export operations
// to finish before returning
func (che *ClickHouseExporter) Shutdown(context.Context) error {
	// shutdown usage reporting.
	if che.usageCollector != nil {
		che.usageCollector.Stop()
	}

	close(che.closeChan)
	che.wg.Wait()
	return nil
}

// PushMetrics converts metrics to Prometheus remote write TimeSeries and write to ClickHouse. It maintain a map of
// TimeSeries, validates and handles each individual metric, adding the converted TimeSeries to the map, and finally
// exports the map.
func (che *ClickHouseExporter) PushMetrics(ctx context.Context, md pmetric.Metrics) error {
	che.wg.Add(1)
	defer che.wg.Done()

	select {
	case <-che.closeChan:
		return errors.New("shutdown has been called")
	default:
		tsMap := map[string]*prompb.TimeSeries{}
		dropped := 0
		var errs error
		resourceMetricsSlice := md.ResourceMetrics()
		for i := 0; i < resourceMetricsSlice.Len(); i++ {
			resourceMetrics := resourceMetricsSlice.At(i)
			resource := resourceMetrics.Resource()
			scopeMetricsSlice := resourceMetrics.ScopeMetrics()
			for j := 0; j < scopeMetricsSlice.Len(); j++ {
				scopeMetrics := scopeMetricsSlice.At(j)
				metricSlice := scopeMetrics.Metrics()

				// TODO: decide if scope information should be exported as labels
				for k := 0; k < metricSlice.Len(); k++ {
					metric := metricSlice.At(k)
					var temporality pmetric.AggregationTemporality

					metricType := metric.Type()

					switch metricType {
					case pmetric.MetricTypeGauge:
						temporality = pmetric.AggregationTemporalityUnspecified
					case pmetric.MetricTypeSum:
						temporality = metric.Sum().AggregationTemporality()
					case pmetric.MetricTypeHistogram:
						temporality = metric.Histogram().AggregationTemporality()
					case pmetric.MetricTypeSummary:
						temporality = pmetric.AggregationTemporalityUnspecified
					default:
					}
<<<<<<< HEAD
					che.metricNameToTemporality[getPromMetricName(metric)] = temporality

					if metricType == pmetric.MetricTypeHistogram || metricType == pmetric.MetricTypeSummary {
						che.metricNameToTemporality[getPromMetricName(metric)+bucketStr] = temporality
						che.metricNameToTemporality[getPromMetricName(metric)+countStr] = temporality
						che.metricNameToTemporality[getPromMetricName(metric)+sumStr] = temporality
=======
					metricName := getPromMetricName(metric, prwe.namespace)
					meta := base.MetricMeta{
						Name:        metricName,
						Temporality: temporality,
						Description: metric.Description(),
						Unit:        metric.Unit(),
						Typ:         metricType,
					}
					if metricType == pmetric.MetricTypeSum {
						meta.IsMonotonic = metric.Sum().IsMonotonic()
					}
					prwe.metricNameToMeta[metricName] = meta

					if metricType == pmetric.MetricTypeHistogram || metricType == pmetric.MetricTypeSummary {
						prwe.metricNameToMeta[metricName+bucketStr] = meta
						prwe.metricNameToMeta[metricName+countStr] = base.MetricMeta{
							Name:        metricName,
							Temporality: temporality,
							Description: metric.Description(),
							Unit:        metric.Unit(),
							Typ:         pmetric.MetricTypeSum,
							IsMonotonic: temporality == pmetric.AggregationTemporalityCumulative,
						}
						prwe.metricNameToMeta[metricName+sumStr] = base.MetricMeta{
							Name:        metricName,
							Temporality: temporality,
							Description: metric.Description(),
							Unit:        metric.Unit(),
							Typ:         pmetric.MetricTypeSum,
							IsMonotonic: temporality == pmetric.AggregationTemporalityCumulative,
						}
>>>>>>> a17d0fc6
					}

					// handle individual metric based on type
					switch metricType {
					case pmetric.MetricTypeGauge:
						dataPoints := metric.Gauge().DataPoints()
						if err := che.addNumberDataPointSlice(dataPoints, tsMap, resource, metric); err != nil {
							dropped++
							errs = multierr.Append(errs, err)
						}
					case pmetric.MetricTypeSum:
						dataPoints := metric.Sum().DataPoints()
						if err := che.addNumberDataPointSlice(dataPoints, tsMap, resource, metric); err != nil {
							dropped++
							errs = multierr.Append(errs, err)
						}
					case pmetric.MetricTypeHistogram:
						dataPoints := metric.Histogram().DataPoints()
						if dataPoints.Len() == 0 {
							dropped++
							prwe.logger.Warn("Dropped histogram metric with no data points", zap.String("name", metric.Name()))
						}
						for x := 0; x < dataPoints.Len(); x++ {
							addSingleHistogramDataPoint(dataPoints.At(x), resource, metric, tsMap)
						}
					case pmetric.MetricTypeSummary:
						dataPoints := metric.Summary().DataPoints()
						if dataPoints.Len() == 0 {
							dropped++
							prwe.logger.Warn("Dropped summary metric with no data points", zap.String("name", metric.Name()))
						}
						for x := 0; x < dataPoints.Len(); x++ {
							addSingleSummaryDataPoint(dataPoints.At(x), resource, metric, tsMap)
						}
					case pmetric.MetricTypeExponentialHistogram:
						// TODO(srikanthccv): implement
					default:
						dropped++
						name := metric.Name()
						typ := metric.Type().String()
						prwe.logger.Warn("Unsupported metric type", zap.String("name", name), zap.String("type", typ))
					}
				}
			}
		}

		if exportErrors := che.export(ctx, tsMap); len(exportErrors) != 0 {
			dropped = md.MetricCount()
			errs = multierr.Append(errs, multierr.Combine(exportErrors...))
		}

		if dropped != 0 {
			return errs
		}

		return nil
	}
}

func validateAndSanitizeExternalLabels(externalLabels map[string]string) (map[string]string, error) {
	sanitizedLabels := make(map[string]string)
	for key, value := range externalLabels {
		if key == "" || value == "" {
			return nil, fmt.Errorf("prometheus remote write: external labels configuration contains an empty key or value")
		}

		// Sanitize label keys to meet Prometheus Requirements
		if len(key) > 2 && key[:2] == "__" {
			key = "__" + sanitize(key[2:])
		} else {
			key = sanitize(key)
		}
		sanitizedLabels[key] = value
	}

	return sanitizedLabels, nil
}

<<<<<<< HEAD
func (che *ClickHouseExporter) addNumberDataPointSlice(dataPoints pmetric.NumberDataPointSlice, tsMap map[string]*prompb.TimeSeries, resource pcommon.Resource, metric pmetric.Metric) error {
	if dataPoints.Len() == 0 {
		return consumererror.NewPermanent(fmt.Errorf("empty data points. %s is dropped", metric.Name()))
	}
=======
func (prwe *PrwExporter) addNumberDataPointSlice(dataPoints pmetric.NumberDataPointSlice, tsMap map[string]*prompb.TimeSeries, resource pcommon.Resource, metric pmetric.Metric) error {
>>>>>>> a17d0fc6
	for x := 0; x < dataPoints.Len(); x++ {
		addSingleNumberDataPoint(dataPoints.At(x), resource, metric, tsMap)
	}
	return nil
}

// export sends a Snappy-compressed WriteRequest containing TimeSeries to a remote write endpoint in order
<<<<<<< HEAD
func (che *ClickHouseExporter) export(ctx context.Context, tsMap map[string]*prompb.TimeSeries) []error {
	che.mux.Lock()
	// make a copy of metricNameToTemporality
	metricNameToTemporality := make(map[string]pmetric.AggregationTemporality)
	for k, v := range che.metricNameToTemporality {
		metricNameToTemporality[k] = v
=======
func (prwe *PrwExporter) export(ctx context.Context, tsMap map[string]*prompb.TimeSeries) []error {
	prwe.mux.Lock()
	// make a copy of metricNameToMeta
	metricNameToMeta := make(map[string]base.MetricMeta)
	for k, v := range prwe.metricNameToMeta {
		metricNameToMeta[k] = v
>>>>>>> a17d0fc6
	}
	che.mux.Unlock()
	var errs []error
	// Calls the helper function to convert and batch the TsMap to the desired format
	requests, err := batchTimeSeries(tsMap, maxBatchByteSize)
	if err != nil {
		errs = append(errs, consumererror.NewPermanent(err))
		return errs
	}

	input := make(chan *prompb.WriteRequest, len(requests))
	for _, request := range requests {
		input <- request
	}
	close(input)

	var mu sync.Mutex
	var wg sync.WaitGroup

	concurrencyLimit := int(math.Min(float64(che.concurrency), float64(len(requests))))
	wg.Add(concurrencyLimit) // used to wait for workers to be finished

	// Run concurrencyLimit of workers until there
	// is no more requests to execute in the input channel.
	for i := 0; i < concurrencyLimit; i++ {
		go func() {
			defer wg.Done()

			for request := range input {
<<<<<<< HEAD
				err := che.ch.Write(ctx, request, metricNameToTemporality)
=======
				err := prwe.ch.Write(ctx, request, metricNameToMeta)
>>>>>>> a17d0fc6
				if err != nil {
					mu.Lock()
					errs = append(errs, err)
					mu.Unlock()
				}
			}
		}()
	}
	wg.Wait()

	return errs
}<|MERGE_RESOLUTION|>--- conflicted
+++ resolved
@@ -40,55 +40,28 @@
 
 const maxBatchByteSize = 314572800
 
-<<<<<<< HEAD
 // ClickHouseExporter converts OTLP metrics to Prometheus remote write TimeSeries and
 // writes to ClickHouse
 type ClickHouseExporter struct {
-	wg                      *sync.WaitGroup
-	closeChan               chan struct{}
-	concurrency             int
-	settings                component.TelemetrySettings
-	ch                      base.Storage
-	usageCollector          *usage.UsageCollector
-	metricNameToTemporality map[string]pmetric.AggregationTemporality
-	mux                     *sync.Mutex
-=======
-// PrwExporter converts OTLP metrics to Prometheus remote write TimeSeries and sends them to a remote endpoint.
-type PrwExporter struct {
-	namespace        string
-	externalLabels   map[string]string
-	endpointURL      *url.URL
-	client           *http.Client
 	wg               *sync.WaitGroup
 	closeChan        chan struct{}
 	concurrency      int
-	userAgentHeader  string
-	clientSettings   *confighttp.HTTPClientSettings
 	settings         component.TelemetrySettings
 	ch               base.Storage
 	usageCollector   *usage.UsageCollector
 	metricNameToMeta map[string]base.MetricMeta
 	mux              *sync.Mutex
 	logger           *zap.Logger
->>>>>>> a17d0fc6
 }
 
 // NewClickHouseExporter initializes a new ClickHouseExporter instance
 func NewClickHouseExporter(cfg *Config, set exporter.CreateSettings) (*ClickHouseExporter, error) {
 	params := &ClickHouseParams{
-<<<<<<< HEAD
 		DSN:             cfg.Endpoint,
 		MaxOpenConns:    75,
 		WatcherInterval: cfg.WatcherInterval,
+		WriteTSToV4:     cfg.WriteTSToV4,
 		Cluster:         cfg.Cluster,
-=======
-		DSN:                  cfg.HTTPClientSettings.Endpoint,
-		DropDatabase:         false,
-		MaxOpenConns:         75,
-		MaxTimeSeriesInQuery: 50,
-		WatcherInterval:      cfg.WatcherInterval,
-		WriteTSToV4:          cfg.WriteTSToV4,
->>>>>>> a17d0fc6
 	}
 	ch, err := NewClickHouse(params)
 	if err != nil {
@@ -112,33 +85,16 @@
 		return nil, err
 	}
 
-<<<<<<< HEAD
 	return &ClickHouseExporter{
-		wg:                      new(sync.WaitGroup),
-		closeChan:               make(chan struct{}),
-		concurrency:             cfg.NumConsumers,
-		settings:                set.TelemetrySettings,
-		ch:                      ch,
-		usageCollector:          collector,
-		metricNameToTemporality: make(map[string]pmetric.AggregationTemporality),
-		mux:                     new(sync.Mutex),
-=======
-	return &PrwExporter{
-		namespace:        cfg.Namespace,
-		externalLabels:   sanitizedLabels,
-		endpointURL:      endpointURL,
 		wg:               new(sync.WaitGroup),
 		closeChan:        make(chan struct{}),
-		userAgentHeader:  userAgentHeader,
-		concurrency:      cfg.RemoteWriteQueue.NumConsumers,
-		clientSettings:   &cfg.HTTPClientSettings,
+		concurrency:      cfg.QueueSettings.NumConsumers,
 		settings:         set.TelemetrySettings,
 		ch:               ch,
 		usageCollector:   collector,
 		metricNameToMeta: make(map[string]base.MetricMeta),
 		mux:              new(sync.Mutex),
 		logger:           set.Logger,
->>>>>>> a17d0fc6
 	}, nil
 }
 
@@ -200,15 +156,7 @@
 						temporality = pmetric.AggregationTemporalityUnspecified
 					default:
 					}
-<<<<<<< HEAD
-					che.metricNameToTemporality[getPromMetricName(metric)] = temporality
-
-					if metricType == pmetric.MetricTypeHistogram || metricType == pmetric.MetricTypeSummary {
-						che.metricNameToTemporality[getPromMetricName(metric)+bucketStr] = temporality
-						che.metricNameToTemporality[getPromMetricName(metric)+countStr] = temporality
-						che.metricNameToTemporality[getPromMetricName(metric)+sumStr] = temporality
-=======
-					metricName := getPromMetricName(metric, prwe.namespace)
+					metricName := getPromMetricName(metric)
 					meta := base.MetricMeta{
 						Name:        metricName,
 						Temporality: temporality,
@@ -219,11 +167,11 @@
 					if metricType == pmetric.MetricTypeSum {
 						meta.IsMonotonic = metric.Sum().IsMonotonic()
 					}
-					prwe.metricNameToMeta[metricName] = meta
+					che.metricNameToMeta[metricName] = meta
 
 					if metricType == pmetric.MetricTypeHistogram || metricType == pmetric.MetricTypeSummary {
-						prwe.metricNameToMeta[metricName+bucketStr] = meta
-						prwe.metricNameToMeta[metricName+countStr] = base.MetricMeta{
+						che.metricNameToMeta[metricName+bucketStr] = meta
+						che.metricNameToMeta[metricName+countStr] = base.MetricMeta{
 							Name:        metricName,
 							Temporality: temporality,
 							Description: metric.Description(),
@@ -231,7 +179,7 @@
 							Typ:         pmetric.MetricTypeSum,
 							IsMonotonic: temporality == pmetric.AggregationTemporalityCumulative,
 						}
-						prwe.metricNameToMeta[metricName+sumStr] = base.MetricMeta{
+						che.metricNameToMeta[metricName+sumStr] = base.MetricMeta{
 							Name:        metricName,
 							Temporality: temporality,
 							Description: metric.Description(),
@@ -239,7 +187,6 @@
 							Typ:         pmetric.MetricTypeSum,
 							IsMonotonic: temporality == pmetric.AggregationTemporalityCumulative,
 						}
->>>>>>> a17d0fc6
 					}
 
 					// handle individual metric based on type
@@ -260,7 +207,7 @@
 						dataPoints := metric.Histogram().DataPoints()
 						if dataPoints.Len() == 0 {
 							dropped++
-							prwe.logger.Warn("Dropped histogram metric with no data points", zap.String("name", metric.Name()))
+							che.logger.Warn("Dropped histogram metric with no data points", zap.String("name", metric.Name()))
 						}
 						for x := 0; x < dataPoints.Len(); x++ {
 							addSingleHistogramDataPoint(dataPoints.At(x), resource, metric, tsMap)
@@ -269,7 +216,7 @@
 						dataPoints := metric.Summary().DataPoints()
 						if dataPoints.Len() == 0 {
 							dropped++
-							prwe.logger.Warn("Dropped summary metric with no data points", zap.String("name", metric.Name()))
+							che.logger.Warn("Dropped summary metric with no data points", zap.String("name", metric.Name()))
 						}
 						for x := 0; x < dataPoints.Len(); x++ {
 							addSingleSummaryDataPoint(dataPoints.At(x), resource, metric, tsMap)
@@ -280,7 +227,7 @@
 						dropped++
 						name := metric.Name()
 						typ := metric.Type().String()
-						prwe.logger.Warn("Unsupported metric type", zap.String("name", name), zap.String("type", typ))
+						che.logger.Warn("Unsupported metric type", zap.String("name", name), zap.String("type", typ))
 					}
 				}
 			}
@@ -318,14 +265,7 @@
 	return sanitizedLabels, nil
 }
 
-<<<<<<< HEAD
 func (che *ClickHouseExporter) addNumberDataPointSlice(dataPoints pmetric.NumberDataPointSlice, tsMap map[string]*prompb.TimeSeries, resource pcommon.Resource, metric pmetric.Metric) error {
-	if dataPoints.Len() == 0 {
-		return consumererror.NewPermanent(fmt.Errorf("empty data points. %s is dropped", metric.Name()))
-	}
-=======
-func (prwe *PrwExporter) addNumberDataPointSlice(dataPoints pmetric.NumberDataPointSlice, tsMap map[string]*prompb.TimeSeries, resource pcommon.Resource, metric pmetric.Metric) error {
->>>>>>> a17d0fc6
 	for x := 0; x < dataPoints.Len(); x++ {
 		addSingleNumberDataPoint(dataPoints.At(x), resource, metric, tsMap)
 	}
@@ -333,21 +273,12 @@
 }
 
 // export sends a Snappy-compressed WriteRequest containing TimeSeries to a remote write endpoint in order
-<<<<<<< HEAD
 func (che *ClickHouseExporter) export(ctx context.Context, tsMap map[string]*prompb.TimeSeries) []error {
 	che.mux.Lock()
-	// make a copy of metricNameToTemporality
-	metricNameToTemporality := make(map[string]pmetric.AggregationTemporality)
-	for k, v := range che.metricNameToTemporality {
-		metricNameToTemporality[k] = v
-=======
-func (prwe *PrwExporter) export(ctx context.Context, tsMap map[string]*prompb.TimeSeries) []error {
-	prwe.mux.Lock()
 	// make a copy of metricNameToMeta
 	metricNameToMeta := make(map[string]base.MetricMeta)
-	for k, v := range prwe.metricNameToMeta {
+	for k, v := range che.metricNameToMeta {
 		metricNameToMeta[k] = v
->>>>>>> a17d0fc6
 	}
 	che.mux.Unlock()
 	var errs []error
@@ -377,11 +308,7 @@
 			defer wg.Done()
 
 			for request := range input {
-<<<<<<< HEAD
-				err := che.ch.Write(ctx, request, metricNameToTemporality)
-=======
-				err := prwe.ch.Write(ctx, request, metricNameToMeta)
->>>>>>> a17d0fc6
+				err := che.ch.Write(ctx, request, metricNameToMeta)
 				if err != nil {
 					mu.Lock()
 					errs = append(errs, err)
