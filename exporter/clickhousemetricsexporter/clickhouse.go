--- conflicted
+++ resolved
@@ -107,11 +107,7 @@
 			metric_name LowCardinality(String),
 			fingerprint UInt64 Codec(DoubleDelta, LZ4),
 			timestamp_ms Int64 Codec(DoubleDelta, LZ4),
-<<<<<<< HEAD
-			labels String Codec(ZSTD(5))
-=======
 			labels String Codec(ZSTD(5)),
->>>>>>> 47e1a6f0
 		)
 		ENGINE = MergeTree
 			PARTITION BY toDate(timestamp_ms / 1000)
@@ -121,7 +117,10 @@
 			CREATE TABLE IF NOT EXISTS %s.%s ON CLUSTER %s AS %s.%s ENGINE = Distributed("%s", %s, %s, cityHash64(metric_name, fingerprint));`, database, DISTRIBUTED_TIME_SERIES_TABLE, CLUSTER, database, TIME_SERIES_TABLE, CLUSTER, database, TIME_SERIES_TABLE))
 
 	queries = append(queries, fmt.Sprintf(`
-		ALTER TABLE %s.time_series_v2 DROP COLUMN IF EXISTS labels_object`, database))
+		ALTER TABLE %s.%s ON CLUSTER %s DROP COLUMN IF EXISTS labels_object`, database, TIME_SERIES_TABLE, CLUSTER))
+  
+  queries = append(queries, fmt.Sprintf(`
+		ALTER TABLE %s.%s ON CLUSTER %s DROP COLUMN IF EXISTS labels_object`, database, DISTRIBUTED_TIME_SERIES_TABLE, CLUSTER))
 
 	options := &clickhouse.Options{
 		Addr: []string{dsnURL.Host},
