--- conflicted
+++ resolved
@@ -81,11 +81,8 @@
 	MaxOpenConns         int
 	MaxTimeSeriesInQuery int
 	WatcherInterval      time.Duration
-<<<<<<< HEAD
 	MaxThreads           int
-=======
 	WriteTSToV4          bool
->>>>>>> 0543e529
 }
 
 func NewClickHouse(params *ClickHouseParams) (base.Storage, error) {
