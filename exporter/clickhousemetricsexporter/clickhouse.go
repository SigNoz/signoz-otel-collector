// Copyright 2017, 2018 Percona LLC
//
// Licensed under the Apache License, Version 2.0 (the "License");
// you may not use this file except in compliance with the License.
// You may obtain a copy of the License at
//
//     http://www.apache.org/licenses/LICENSE-2.0
//
// Unless required by applicable law or agreed to in writing, software
// distributed under the License is distributed on an "AS IS" BASIS,
// WITHOUT WARRANTIES OR CONDITIONS OF ANY KIND, either express or implied.
// See the License for the specific language governing permissions and
// limitations under the License.

// Package clickhousemetricsexporter provides writer for ClickHouse storage.
package clickhousemetricsexporter

import (
	"context"
	"fmt"
	"net/url"
	"strings"
	"sync"
	"time"

	clickhouse "github.com/ClickHouse/clickhouse-go/v2"
	"github.com/prometheus/common/model"
	"github.com/sirupsen/logrus"
	"go.opencensus.io/stats"
	"go.opencensus.io/tag"
	"go.opentelemetry.io/collector/component"
	semconv "go.opentelemetry.io/collector/semconv/v1.13.0"

	"github.com/SigNoz/signoz-otel-collector/exporter/clickhousemetricsexporter/base"
	"github.com/SigNoz/signoz-otel-collector/exporter/clickhousemetricsexporter/utils/timeseries"
	"github.com/SigNoz/signoz-otel-collector/usage"
	"github.com/prometheus/prometheus/prompb"
)

const (
	nameLabel                        = "__name__"
	DISTRIBUTED_TIME_SERIES_TABLE    = "distributed_time_series_v2"
	DISTRIBUTED_TIME_SERIES_TABLE_V3 = "distributed_time_series_v3"
	DISTRIBUTED_TIME_SERIES_TABLE_V4 = "distributed_time_series_v4"
	DISTRIBUTED_SAMPLES_TABLE        = "distributed_samples_v2"
	TIME_SERIES_TABLE                = "time_series_v2"
	temporalityLabel                 = "__temporality__"
	envLabel                         = "env"
)

// clickHouse implements storage interface for the ClickHouse.
type clickHouse struct {
	conn     clickhouse.Conn
	l        *logrus.Entry
	database string

	timeSeriesRW sync.RWMutex
	// Maintains the lookup map for fingerprints that are
	// written to time series table. This map is used to eliminate the
	// unnecessary writes to table for the records that already exist.
	timeSeries      map[uint64]struct{}
	prevShardCount  uint64
	watcherInterval time.Duration
<<<<<<< HEAD
}

type ClickHouseParams struct {
	DSN             string
	MaxOpenConns    int
	WatcherInterval time.Duration
	Cluster         string
=======
	writeTSToV4     bool

	mWrittenTimeSeries prometheus.Counter
}

type ClickHouseParams struct {
	DSN                  string
	DropDatabase         bool
	MaxOpenConns         int
	MaxTimeSeriesInQuery int
	WatcherInterval      time.Duration
	WriteTSToV4          bool
>>>>>>> a17d0fc6
}

func NewClickHouse(params *ClickHouseParams) (base.Storage, error) {
	l := logrus.WithField("component", "clickhouse")

	dsnURL, err := url.Parse(params.DSN)

	if err != nil {
		return nil, err
	}
	database := dsnURL.Query().Get("database")
	if database == "" {
		return nil, fmt.Errorf("database should be set in ClickHouse DSN")
	}

	options := &clickhouse.Options{
		Addr: []string{dsnURL.Host},
	}
	if dsnURL.Query().Get("username") != "" {
		auth := clickhouse.Auth{
			Username: dsnURL.Query().Get("username"),
			Password: dsnURL.Query().Get("password"),
		}

		options.Auth = auth
	}
	conn, err := clickhouse.Open(options)
	if err != nil {
		return nil, fmt.Errorf("could not connect to clickhouse: %s", err)
	}

	ch := &clickHouse{
		conn:     conn,
		l:        l,
		database: database,

		timeSeries:      make(map[uint64]struct{}, 8192),
		watcherInterval: params.WatcherInterval,
		writeTSToV4:     params.WriteTSToV4,
	}

	go func() {
		ch.shardCountWatcher(context.Background(), params.Cluster)
	}()

	return ch, nil
}

func (ch *clickHouse) shardCountWatcher(ctx context.Context, cluster string) {
	ticker := time.NewTicker(ch.watcherInterval)
	defer ticker.Stop()

	q := `SELECT count() FROM system.clusters WHERE cluster='` + cluster + `'`
	for {

		err := func() error {
			ch.l.Debug(q)
			row := ch.conn.QueryRow(ctx, q)
			if row.Err() != nil {
				return row.Err()
			}

			var shardCount uint64
			err := row.Scan(&shardCount)
			if err != nil {
				return err
			}

			ch.timeSeriesRW.Lock()
			if ch.prevShardCount != shardCount {
				ch.l.Infof("Shard count changed from %d to %d. Resetting time series map.", ch.prevShardCount, shardCount)
				ch.timeSeries = make(map[uint64]struct{})
			}
			ch.prevShardCount = shardCount
			ch.timeSeriesRW.Unlock()
			return nil
		}()
		if err != nil {
			ch.l.Error(err)
		}

		select {
		case <-ctx.Done():
			ch.l.Warn(ctx.Err())
			return
		case <-ticker.C:
		}
	}
}

func (ch *clickHouse) GetDBConn() interface{} {
	return ch.conn
}

func (ch *clickHouse) Write(ctx context.Context, data *prompb.WriteRequest, metricNameToMeta map[string]base.MetricMeta) error {
	// calculate fingerprints, map them to time series
	fingerprints := make([]uint64, len(data.Timeseries))
	timeSeries := make(map[uint64][]*prompb.Label, len(data.Timeseries))
	fingerprintToName := make(map[uint64]map[string]string)

	for i, ts := range data.Timeseries {
		var metricName string
		var env string = "default"
		labelsOverridden := make(map[string]*prompb.Label)
		for _, label := range ts.Labels {
			labelsOverridden[label.Name] = &prompb.Label{
				Name:  label.Name,
				Value: label.Value,
			}
			if label.Name == nameLabel {
				metricName = label.Value
			}
			if label.Name == semconv.AttributeDeploymentEnvironment || label.Name == sanitize(semconv.AttributeDeploymentEnvironment) {
				env = label.Value
			}
		}
		var labels []*prompb.Label
		for _, l := range labelsOverridden {
			labels = append(labels, l)
		}
		// add temporality label
		if metricName != "" {
			if t, ok := metricNameToMeta[metricName]; ok {
				labels = append(labels, &prompb.Label{
					Name:  temporalityLabel,
					Value: t.Temporality.String(),
				})
			}
		}
		timeseries.SortLabels(labels)
		f := timeseries.Fingerprint(labels)
		fingerprints[i] = f
		timeSeries[f] = labels
		if _, ok := fingerprintToName[f]; !ok {
			fingerprintToName[f] = make(map[string]string)
		}
		fingerprintToName[f][nameLabel] = metricName
		fingerprintToName[f][env] = env
	}
	if len(fingerprints) != len(timeSeries) {
		ch.l.Debugf("got %d fingerprints, but only %d of them were unique time series", len(fingerprints), len(timeSeries))
	}

	// find new time series
	newTimeSeries := make(map[uint64][]*prompb.Label)
	ch.timeSeriesRW.Lock()
	for f, m := range timeSeries {
		_, ok := ch.timeSeries[f]
		if !ok {
			ch.timeSeries[f] = struct{}{}
			newTimeSeries[f] = m
		}
	}
	ch.timeSeriesRW.Unlock()

	err := func() error {
<<<<<<< HEAD
		ctx := context.Background()

		statement, err := ch.conn.PrepareBatch(ctx, fmt.Sprintf("INSERT INTO %s.%s (metric_name, temporality, timestamp_ms, fingerprint, labels) VALUES (?, ?, ?, ?)", ch.database, DISTRIBUTED_TIME_SERIES_TABLE))
=======
		statement, err := ch.conn.PrepareBatch(ctx, fmt.Sprintf("INSERT INTO %s.%s (metric_name, temporality, timestamp_ms, fingerprint, labels, description, unit, type, is_monotonic) VALUES (?, ?, ?, ?, ?, ?, ?, ?)", ch.database, DISTRIBUTED_TIME_SERIES_TABLE))
>>>>>>> a17d0fc6
		if err != nil {
			return err
		}
		timestamp := model.Now().Time().UnixMilli()
		for fingerprint, labels := range newTimeSeries {
			encodedLabels := string(marshalLabels(labels, make([]byte, 0, 128)))
			meta := metricNameToMeta[fingerprintToName[fingerprint][nameLabel]]
			err = statement.Append(
				fingerprintToName[fingerprint][nameLabel],
				meta.Temporality.String(),
				timestamp,
				fingerprint,
				encodedLabels,
				meta.Description,
				meta.Unit,
				meta.Typ.String(),
				meta.IsMonotonic,
			)
			if err != nil {
				return err
			}
		}

		start := time.Now()
		err = statement.Send()
		ctx, _ = tag.New(ctx,
			tag.Upsert(exporterKey, string(component.DataTypeMetrics)),
			tag.Upsert(tableKey, DISTRIBUTED_TIME_SERIES_TABLE),
		)
		stats.Record(ctx, writeLatencyMillis.M(int64(time.Since(start).Milliseconds())))
		return err
	}()

	if err != nil {
		return err
	}

	// Write to distributed_time_series_v3 table
	err = func() error {
<<<<<<< HEAD
		ctx := context.Background()
=======
>>>>>>> a17d0fc6

		statement, err := ch.conn.PrepareBatch(ctx, fmt.Sprintf("INSERT INTO %s.%s (env, temporality, metric_name, fingerprint, timestamp_ms, labels, description, unit, type, is_monotonic) VALUES (?, ?, ?, ?, ?, ?, ?, ?, ?, ?)", ch.database, DISTRIBUTED_TIME_SERIES_TABLE_V3))
		if err != nil {
			return err
		}
		timestamp := model.Now().Time().UnixMilli()
		for fingerprint, labels := range newTimeSeries {
			encodedLabels := string(marshalLabels(labels, make([]byte, 0, 128)))
			meta := metricNameToMeta[fingerprintToName[fingerprint][nameLabel]]
			err = statement.Append(
				fingerprintToName[fingerprint][envLabel],
				meta.Temporality.String(),
				fingerprintToName[fingerprint][nameLabel],
				fingerprint,
				timestamp,
				encodedLabels,
				meta.Description,
				meta.Unit,
				meta.Typ.String(),
				meta.IsMonotonic,
			)
			if err != nil {
				return err
			}
		}

		start := time.Now()
		err = statement.Send()
		ctx, _ = tag.New(ctx,
			tag.Upsert(exporterKey, string(component.DataTypeMetrics)),
			tag.Upsert(tableKey, DISTRIBUTED_TIME_SERIES_TABLE_V3),
		)
		stats.Record(ctx, writeLatencyMillis.M(int64(time.Since(start).Milliseconds())))
		return err
	}()

	if err != nil {
		return err
	}

	metrics := map[string]usage.Metric{}
	err = func() error {
		ctx := context.Background()

		statement, err := ch.conn.PrepareBatch(ctx, fmt.Sprintf("INSERT INTO %s.%s", ch.database, DISTRIBUTED_SAMPLES_TABLE))
		if err != nil {
			return err
		}

		for i, ts := range data.Timeseries {
			fingerprint := fingerprints[i]
			for _, s := range ts.Samples {

				// usage collection checks
				tenant := "default"
				collectUsage := true
				for _, val := range timeSeries[fingerprint] {
					if val.Name == nameLabel && (strings.HasPrefix(val.Value, "signoz_") || strings.HasPrefix(val.Value, "chi_") || strings.HasPrefix(val.Value, "otelcol_")) {
						collectUsage = false
						break
					}
					if val.Name == "tenant" {
						tenant = val.Value
					}
				}

				if collectUsage {
					usage.AddMetric(metrics, tenant, 1, int64(len(s.String())))
				}

				err = statement.Append(
					fingerprintToName[fingerprint][nameLabel],
					fingerprint,
					s.Timestamp,
					s.Value,
				)
				if err != nil {
					return err
				}
			}
		}
		start := time.Now()
		err = statement.Send()
		ctx, _ = tag.New(ctx,
			tag.Upsert(exporterKey, string(component.DataTypeMetrics)),
			tag.Upsert(tableKey, DISTRIBUTED_SAMPLES_TABLE),
		)
		stats.Record(ctx, writeLatencyMillis.M(int64(time.Since(start).Milliseconds())))
		return err
	}()
	if err != nil {
		return err
	}

	for k, v := range metrics {
		stats.RecordWithTags(ctx, []tag.Mutator{tag.Upsert(usage.TagTenantKey, k)}, ExporterSigNozSentMetricPoints.M(int64(v.Count)), ExporterSigNozSentMetricPointsBytes.M(int64(v.Size)))
	}

	// write to distributed_time_series_v4 table
	if ch.writeTSToV4 {
		err = func() error {
			statement, err := ch.conn.PrepareBatch(ctx, fmt.Sprintf("INSERT INTO %s.%s (env, temporality, metric_name, description, unit, type, is_monotonic, fingerprint, unix_milli, labels) VALUES (?, ?, ?, ?, ?, ?, ?, ?, ?, ?)", ch.database, DISTRIBUTED_TIME_SERIES_TABLE_V4))
			if err != nil {
				return err
			}
			// timestamp in milliseconds with nearest hour precision
			unixMilli := model.Now().Time().UnixMilli() / 3600000 * 3600000

			for fingerprint, labels := range timeSeries {
				encodedLabels := string(marshalLabels(labels, make([]byte, 0, 128)))
				meta := metricNameToMeta[fingerprintToName[fingerprint][nameLabel]]
				err = statement.Append(
					fingerprintToName[fingerprint][envLabel],
					meta.Temporality.String(),
					fingerprintToName[fingerprint][nameLabel],
					meta.Description,
					meta.Unit,
					meta.Typ.String(),
					meta.IsMonotonic,
					fingerprint,
					unixMilli,
					encodedLabels,
				)
				if err != nil {
					return err
				}
			}

			start := time.Now()
			err = statement.Send()
			ctx, _ = tag.New(ctx,
				tag.Upsert(exporterKey, string(component.DataTypeMetrics)),
				tag.Upsert(tableKey, DISTRIBUTED_TIME_SERIES_TABLE_V4),
			)
			stats.Record(ctx, writeLatencyMillis.M(int64(time.Since(start).Milliseconds())))
			return err
		}()

		if err != nil {
			return err
		}
	}

	n := len(newTimeSeries)
	if n != 0 {
		ch.l.Debugf("Wrote %d new time series.", n)
	}
	return nil
}

// check interfaces
var (
	_ base.Storage = (*clickHouse)(nil)
)<|MERGE_RESOLUTION|>--- conflicted
+++ resolved
@@ -24,6 +24,7 @@
 	"time"
 
 	clickhouse "github.com/ClickHouse/clickhouse-go/v2"
+	"github.com/prometheus/client_golang/prometheus"
 	"github.com/prometheus/common/model"
 	"github.com/sirupsen/logrus"
 	"go.opencensus.io/stats"
@@ -61,15 +62,6 @@
 	timeSeries      map[uint64]struct{}
 	prevShardCount  uint64
 	watcherInterval time.Duration
-<<<<<<< HEAD
-}
-
-type ClickHouseParams struct {
-	DSN             string
-	MaxOpenConns    int
-	WatcherInterval time.Duration
-	Cluster         string
-=======
 	writeTSToV4     bool
 
 	mWrittenTimeSeries prometheus.Counter
@@ -82,7 +74,7 @@
 	MaxTimeSeriesInQuery int
 	WatcherInterval      time.Duration
 	WriteTSToV4          bool
->>>>>>> a17d0fc6
+	Cluster              string
 }
 
 func NewClickHouse(params *ClickHouseParams) (base.Storage, error) {
@@ -239,13 +231,7 @@
 	ch.timeSeriesRW.Unlock()
 
 	err := func() error {
-<<<<<<< HEAD
-		ctx := context.Background()
-
-		statement, err := ch.conn.PrepareBatch(ctx, fmt.Sprintf("INSERT INTO %s.%s (metric_name, temporality, timestamp_ms, fingerprint, labels) VALUES (?, ?, ?, ?)", ch.database, DISTRIBUTED_TIME_SERIES_TABLE))
-=======
 		statement, err := ch.conn.PrepareBatch(ctx, fmt.Sprintf("INSERT INTO %s.%s (metric_name, temporality, timestamp_ms, fingerprint, labels, description, unit, type, is_monotonic) VALUES (?, ?, ?, ?, ?, ?, ?, ?)", ch.database, DISTRIBUTED_TIME_SERIES_TABLE))
->>>>>>> a17d0fc6
 		if err != nil {
 			return err
 		}
@@ -285,10 +271,6 @@
 
 	// Write to distributed_time_series_v3 table
 	err = func() error {
-<<<<<<< HEAD
-		ctx := context.Background()
-=======
->>>>>>> a17d0fc6
 
 		statement, err := ch.conn.PrepareBatch(ctx, fmt.Sprintf("INSERT INTO %s.%s (env, temporality, metric_name, fingerprint, timestamp_ms, labels, description, unit, type, is_monotonic) VALUES (?, ?, ?, ?, ?, ?, ?, ?, ?, ?)", ch.database, DISTRIBUTED_TIME_SERIES_TABLE_V3))
 		if err != nil {
