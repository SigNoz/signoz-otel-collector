package signozclickhousemetrics

import (
	"context"
	"errors"
	"github.com/jellydator/ttlcache/v3"
	"time"

	"github.com/ClickHouse/clickhouse-go/v2"
	"go.opentelemetry.io/collector/component"
	"go.opentelemetry.io/collector/config/configretry"
	"go.opentelemetry.io/collector/exporter"
	"go.opentelemetry.io/collector/exporter/exporterhelper"

	internalmetadata "github.com/SigNoz/signoz-otel-collector/exporter/signozclickhousemetrics/internal/metadata"
)

// NewFactory creates a new ClickHouse Metrics exporter.
func NewFactory() exporter.Factory {
	return exporter.NewFactory(
		internalmetadata.Type,
		createDefaultConfig,
		exporter.WithMetrics(createMetricsExporter, internalmetadata.MetricsStability))
}

func createMetricsExporter(ctx context.Context, set exporter.Settings,
	cfg component.Config) (exporter.Metrics, error) {

	chCfg, ok := cfg.(*Config)
	if !ok {
		return nil, errors.New("invalid configuration")
	}

	connOptions, err := clickhouse.ParseDSN(chCfg.DSN)
	if err != nil {
		return nil, err
	}

	conn, err := clickhouse.Open(connOptions)
	if err != nil {
		return nil, err
	}

	cache := ttlcache.New[string, bool](
		ttlcache.WithTTL[string, bool](45*time.Minute),
		ttlcache.WithDisableTouchOnHit[string, bool](),
	)

	chExporter, err := NewClickHouseExporter(
		WithConfig(chCfg),
		WithConn(conn),
		WithLogger(set.Logger),
		WithMeter(set.MeterProvider.Meter(internalmetadata.ScopeName)),
		WithEnableExpHist(chCfg.EnableExpHist),
		WithSettings(set),
		WithCache(cache, chCfg.DisableTtlCache),
	)
	if err != nil {
		return nil, err
	}

	exporter, err := exporterhelper.NewMetrics(
		ctx,
		set,
		cfg,
		chExporter.PushMetrics,
		exporterhelper.WithTimeout(chCfg.TimeoutConfig),
		exporterhelper.WithQueue(chCfg.QueueBatchConfig),
		exporterhelper.WithRetry(chCfg.BackOffConfig),
		exporterhelper.WithStart(chExporter.Start),
		exporterhelper.WithShutdown(chExporter.Shutdown),
	)

	if err != nil {
		return nil, err
	}

	return exporter, nil
}

func createDefaultConfig() component.Config {
	return &Config{
<<<<<<< HEAD
		TimeoutConfig:   exporterhelper.NewDefaultTimeoutConfig(),
		BackOffConfig:   configretry.NewDefaultBackOffConfig(),
		QueueConfig:     exporterhelper.NewDefaultQueueConfig(),
		DSN:             "tcp://localhost:9000",
		EnableExpHist:   false,
		Database:        "signoz_metrics",
		SamplesTable:    "distributed_samples_v4",
		TimeSeriesTable: "distributed_time_series_v4",
		ExpHistTable:    "distributed_exp_hist",
		MetadataTable:   "distributed_metadata",
		DisableTtlCache: false,
=======
		TimeoutConfig:    exporterhelper.NewDefaultTimeoutConfig(),
		BackOffConfig:    configretry.NewDefaultBackOffConfig(),
		QueueBatchConfig: exporterhelper.NewDefaultQueueConfig(),
		DSN:              "tcp://localhost:9000",
		EnableExpHist:    false,
		Database:         "signoz_metrics",
		SamplesTable:     "distributed_samples_v4",
		TimeSeriesTable:  "distributed_time_series_v4",
		ExpHistTable:     "distributed_exp_hist",
		MetadataTable:    "distributed_metadata",
>>>>>>> fdb17dfd
	}
}<|MERGE_RESOLUTION|>--- conflicted
+++ resolved
@@ -3,8 +3,6 @@
 import (
 	"context"
 	"errors"
-	"github.com/jellydator/ttlcache/v3"
-	"time"
 
 	"github.com/ClickHouse/clickhouse-go/v2"
 	"go.opentelemetry.io/collector/component"
@@ -80,19 +78,6 @@
 
 func createDefaultConfig() component.Config {
 	return &Config{
-<<<<<<< HEAD
-		TimeoutConfig:   exporterhelper.NewDefaultTimeoutConfig(),
-		BackOffConfig:   configretry.NewDefaultBackOffConfig(),
-		QueueConfig:     exporterhelper.NewDefaultQueueConfig(),
-		DSN:             "tcp://localhost:9000",
-		EnableExpHist:   false,
-		Database:        "signoz_metrics",
-		SamplesTable:    "distributed_samples_v4",
-		TimeSeriesTable: "distributed_time_series_v4",
-		ExpHistTable:    "distributed_exp_hist",
-		MetadataTable:   "distributed_metadata",
-		DisableTtlCache: false,
-=======
 		TimeoutConfig:    exporterhelper.NewDefaultTimeoutConfig(),
 		BackOffConfig:    configretry.NewDefaultBackOffConfig(),
 		QueueBatchConfig: exporterhelper.NewDefaultQueueConfig(),
@@ -103,6 +88,6 @@
 		TimeSeriesTable:  "distributed_time_series_v4",
 		ExpHistTable:     "distributed_exp_hist",
 		MetadataTable:    "distributed_metadata",
->>>>>>> fdb17dfd
+		DisableTtlCache: false,
 	}
 }