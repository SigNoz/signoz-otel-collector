--- conflicted
+++ resolved
@@ -136,12 +136,8 @@
 	ErrorID      string `json:"errorID,omitempty"`
 	ErrorGroupID string `json:"errorGroupID,omitempty"`
 }
-<<<<<<< HEAD
-type SpanV2 struct {
-=======
 
 type SpanV3 struct {
->>>>>>> 29d51946
 	TsBucketStart uint64 `json:"-"`
 	FingerPrint   string `json:"-"`
 
@@ -174,11 +170,7 @@
 	Events      []string     `json:"event,omitempty"`
 	ErrorEvents []ErrorEvent `json:"-"`
 
-<<<<<<< HEAD
-	ServiceName string `json:"serviceName,omitempty"` // used only in error table
-=======
 	ServiceName string `json:"serviceName,omitempty"` // for error table
->>>>>>> 29d51946
 
 	// custom columns
 	ResponseStatusCode string `json:"-"`
