// Copyright  The OpenTelemetry Authors
//
// Licensed under the Apache License, Version 2.0 (the "License");
// you may not use this file except in compliance with the License.
// You may obtain a copy of the License at
//
//      http://www.apache.org/licenses/LICENSE-2.0
//
// Unless required by applicable law or agreed to in writing, software
// distributed under the License is distributed on an "AS IS" BASIS,
// WITHOUT WARRANTIES OR CONDITIONS OF ANY KIND, either express or implied.
// See the License for the specific language governing permissions and
// limitations under the License.

package clickhousetracesexporter

import (
	"context"
	"encoding/json"
	"fmt"
	"strings"
	"sync/atomic"
	"time"

	"github.com/ClickHouse/clickhouse-go/v2"
	"github.com/ClickHouse/clickhouse-go/v2/lib/driver"
	"github.com/SigNoz/signoz-otel-collector/usage"
	"github.com/SigNoz/signoz-otel-collector/utils"
	"github.com/google/uuid"
	"github.com/jellydator/ttlcache/v3"
	"go.opencensus.io/stats"
	"go.opencensus.io/stats/view"
	"go.opencensus.io/tag"
	"go.opentelemetry.io/collector/pipeline"
	"go.opentelemetry.io/otel/attribute"
	"go.opentelemetry.io/otel/metric"
	metricapi "go.opentelemetry.io/otel/metric"
	"go.uber.org/zap"
)

const (
	DISTRIBUTED_TRACES_RESOURCE_V2_SECONDS = 1800
)

type Encoding string

const (
	// EncodingJSON is used for spans encoded as JSON.
	EncodingJSON Encoding = "json"
	// EncodingProto is used for spans encoded as Protobuf.
	EncodingProto Encoding = "protobuf"
)

type shouldSkipKey struct {
	TagKey      string `ch:"tag_key"`
	TagType     string `ch:"tag_type"`
	TagDataType string `ch:"tag_data_type"`
	StringCount uint64 `ch:"string_count"`
	NumberCount uint64 `ch:"number_count"`
}

// SpanWriter for writing spans to ClickHouse
type SpanWriter struct {
	logger            *zap.Logger
	db                clickhouse.Conn
	traceDatabase     string
	indexTable        string
	errorTable        string
	spansTable        string
	attributeTable    string
	attributeTableV2  string
	attributeKeyTable string
	encoding          Encoding
	exporterId        uuid.UUID
	durationHistogram metricapi.Float64Histogram

	indexTableV3    string
	resourceTableV3 string
	useNewSchema    bool

	keysCache *ttlcache.Cache[string, struct{}]
	rfCache   *ttlcache.Cache[string, struct{}]

	shouldSkipKeyValue atomic.Value // stores map[string]shouldSkipKey

	maxDistinctValues         int
	fetchKeysInterval         time.Duration
	fetchShouldSkipKeysTicker *time.Ticker
}

type WriterOptions struct {
	logger            *zap.Logger
	meter             metricapi.Meter
	db                clickhouse.Conn
	traceDatabase     string
	spansTable        string
	indexTable        string
	errorTable        string
	attributeTable    string
	attributeTableV2  string
	attributeKeyTable string
	encoding          Encoding
	exporterId        uuid.UUID

	indexTableV3      string
	resourceTableV3   string
	useNewSchema      bool
	maxDistinctValues int
	fetchKeysInterval time.Duration
}

// NewSpanWriter returns a SpanWriter for the database
func NewSpanWriter(options WriterOptions) *SpanWriter {
	if err := view.Register(SpansCountView, SpansCountBytesView); err != nil {
		return nil
	}

<<<<<<< HEAD
	durationHistogram, err := options.meter.Float64Histogram(
		"exporter_db_write_latency",
		metric.WithDescription("Time taken to write data to ClickHouse"),
		metric.WithUnit("ms"),
		metric.WithExplicitBucketBoundaries(250, 500, 750, 1000, 2000, 2500, 3000, 4000, 5000, 6000, 8000, 10000, 15000, 25000, 30000),
	)
	if err != nil {
		return nil
	}
=======
	// keys cache is used to avoid duplicate inserts for the same attribute key.
	keysCache := ttlcache.New[string, struct{}](
		ttlcache.WithTTL[string, struct{}](240*time.Minute),
		ttlcache.WithCapacity[string, struct{}](50000),
	)
	go keysCache.Start()

	// resource fingerprint cache is used to avoid duplicate inserts for the same resource fingerprint.
	// the ttl is set to the same as the bucket rounded value i.e 1800 seconds.
	// if a resource fingerprint is seen in the bucket already, skip inserting it again.
	rfCache := ttlcache.New[string, struct{}](
		ttlcache.WithTTL[string, struct{}](DISTRIBUTED_TRACES_RESOURCE_V2_SECONDS*time.Second),
		ttlcache.WithDisableTouchOnHit[string, struct{}](),
		ttlcache.WithCapacity[string, struct{}](100000),
	)
	go rfCache.Start()
>>>>>>> 9966c2ac

	writer := &SpanWriter{
		logger:            options.logger,
		db:                options.db,
		traceDatabase:     options.traceDatabase,
		indexTable:        options.indexTable,
		errorTable:        options.errorTable,
		spansTable:        options.spansTable,
		attributeTable:    options.attributeTable,
		attributeTableV2:  options.attributeTableV2,
		attributeKeyTable: options.attributeKeyTable,
		encoding:          options.encoding,
		exporterId:        options.exporterId,
<<<<<<< HEAD
		durationHistogram: durationHistogram,
		indexTableV3:      options.indexTableV3,
		useNewSchema:      options.useNewSchema,
=======

		indexTableV3:    options.indexTableV3,
		resourceTableV3: options.resourceTableV3,
		useNewSchema:    options.useNewSchema,
		keysCache:       keysCache,
		rfCache:         rfCache,

		maxDistinctValues:         options.maxDistinctValues,
		fetchKeysInterval:         options.fetchKeysInterval,
		fetchShouldSkipKeysTicker: time.NewTicker(options.fetchKeysInterval),
>>>>>>> 9966c2ac
	}

	// Fetch keys immediately, then start the background ticker routine
	go func() {
		writer.doFetchShouldSkipKeys() // Immediate first fetch
		writer.fetchShouldSkipKeys()   // Start ticker routine
	}()

	return writer
}

// doFetchShouldSkipKeys contains the logic for fetching skip keys
func (e *SpanWriter) doFetchShouldSkipKeys() {
	query := fmt.Sprintf(`
		SELECT tag_key, tag_type, tag_data_type, countDistinct(string_value) as string_count, countDistinct(number_value) as number_count
		FROM %s.%s
		WHERE unix_milli >= (toUnixTimestamp(now() - toIntervalHour(6)) * 1000)
		GROUP BY tag_key, tag_type, tag_data_type
		HAVING string_count > %d OR number_count > %d
		SETTINGS max_threads = 2`, e.traceDatabase, e.attributeTableV2, e.maxDistinctValues, e.maxDistinctValues)

	e.logger.Info("fetching should skip keys", zap.String("query", query))

	keys := []shouldSkipKey{}

	err := e.db.Select(context.Background(), &keys, query)
	if err != nil {
		e.logger.Error("error while fetching should skip keys", zap.Error(err))
	}

	shouldSkipKeys := make(map[string]shouldSkipKey)
	for _, key := range keys {
		mapKey := utils.MakeKeyForAttributeKeys(key.TagKey, utils.TagType(key.TagType), utils.TagDataType(key.TagDataType))
		e.logger.Debug("adding to should skip keys", zap.String("key", mapKey), zap.Any("string_count", key.StringCount), zap.Any("number_count", key.NumberCount))
		shouldSkipKeys[mapKey] = key
	}
	e.shouldSkipKeyValue.Store(shouldSkipKeys)
}

func (e *SpanWriter) fetchShouldSkipKeys() {
	for range e.fetchShouldSkipKeysTicker.C {
		e.doFetchShouldSkipKeys()
	}
}

func (w *SpanWriter) writeIndexBatch(ctx context.Context, batchSpans []*Span) error {
	var statement driver.Batch
	var err error

	defer func() {
		if statement != nil {
			_ = statement.Abort()
		}
	}()
	statement, err = w.db.PrepareBatch(ctx, fmt.Sprintf("INSERT INTO %s.%s", w.traceDatabase, w.indexTable), driver.WithReleaseConnection())
	if err != nil {
		return fmt.Errorf("could not prepare batch for index table: %w", err)
	}

	for _, span := range batchSpans {
		err = statement.Append(
			time.Unix(0, int64(span.StartTimeUnixNano)),
			span.TraceId,
			span.SpanId,
			span.ParentSpanId,
			span.ServiceName,
			span.Name,
			span.Kind,
			span.DurationNano,
			span.StatusCode,
			span.ExternalHttpMethod,
			span.ExternalHttpUrl,
			span.DBSystem,
			span.DBName,
			span.DBOperation,
			span.PeerService,
			span.Events,
			span.HttpMethod,
			span.HttpUrl,
			span.HttpRoute,
			span.HttpHost,
			span.MsgSystem,
			span.MsgOperation,
			span.HasError,
			span.RPCSystem,
			span.RPCService,
			span.RPCMethod,
			span.ResponseStatusCode,
			span.StringTagMap,
			span.NumberTagMap,
			span.BoolTagMap,
			span.ResourceTagsMap,
			span.IsRemote,
			span.StatusMessage,
			span.StatusCodeString,
			span.SpanKind,
		)
		if err != nil {
			return fmt.Errorf("could not append span to batch: %w", err)
		}
	}

	start := time.Now()

	err = statement.Send()

	w.durationHistogram.Record(
		ctx,
		float64(time.Since(start).Milliseconds()),
		metricapi.WithAttributes(
			attribute.String("table", w.indexTable),
			attribute.String("exporter", pipeline.SignalTraces.String()),
		),
	)
	return err
}

<<<<<<< HEAD
func (w *SpanWriter) writeTagBatch(ctx context.Context, batchSpans []*Span) error {
	var tagKeyStatement driver.Batch
	var tagStatement driver.Batch
	var err error

	defer func() {
		if tagKeyStatement != nil {
			_ = tagKeyStatement.Abort()
		}
		if tagStatement != nil {
			_ = tagStatement.Abort()
		}
	}()
	tagStatement, err = w.db.PrepareBatch(ctx, fmt.Sprintf("INSERT INTO %s.%s", w.traceDatabase, w.attributeTable), driver.WithReleaseConnection())
	if err != nil {
		w.logger.Error("Could not prepare batch for span attributes table due to error: ", zap.Error(err))
		return err
	}
	tagKeyStatement, err = w.db.PrepareBatch(ctx, fmt.Sprintf("INSERT INTO %s.%s", w.traceDatabase, w.attributeKeyTable), driver.WithReleaseConnection())
	if err != nil {
		w.logger.Error("Could not prepare batch for span attributes key table due to error: ", zap.Error(err))
		return err
	}
	// create map of span attributes of key, tagType, dataType and isColumn to avoid duplicates in batch
	mapOfSpanAttributeKeys := make(map[string]struct{})

	// create map of span attributes of key, tagType, dataType, isColumn and value to avoid duplicates in batch
	mapOfSpanAttributeValues := make(map[string]struct{})

	for _, span := range batchSpans {
		for _, spanAttribute := range span.SpanAttributes {

			// form a map key of span attribute key, tagType, dataType, isColumn and value
			mapOfSpanAttributeValueKey := spanAttribute.Key + spanAttribute.TagType + spanAttribute.DataType + strconv.FormatBool(spanAttribute.IsColumn) + spanAttribute.StringValue + strconv.FormatFloat(spanAttribute.NumberValue, 'f', -1, 64)

			// check if mapOfSpanAttributeValueKey already exists in map
			_, ok := mapOfSpanAttributeValues[mapOfSpanAttributeValueKey]
			if ok {
				continue
			}
			// add mapOfSpanAttributeValueKey to map
			mapOfSpanAttributeValues[mapOfSpanAttributeValueKey] = struct{}{}

			// form a map key of span attribute key, tagType, dataType and isColumn
			mapOfSpanAttributeKey := spanAttribute.Key + spanAttribute.TagType + spanAttribute.DataType + strconv.FormatBool(spanAttribute.IsColumn)

			// check if mapOfSpanAttributeKey already exists in map
			_, ok = mapOfSpanAttributeKeys[mapOfSpanAttributeKey]
			if !ok {
				err = tagKeyStatement.Append(
					spanAttribute.Key,
					spanAttribute.TagType,
					spanAttribute.DataType,
					spanAttribute.IsColumn,
				)
				if err != nil {
					w.logger.Error("Could not append span to tagKey Statement to batch due to error: ", zap.Error(err), zap.Object("span", span))
					return err
				}
			}
			// add mapOfSpanAttributeKey to map
			mapOfSpanAttributeKeys[mapOfSpanAttributeKey] = struct{}{}

			if spanAttribute.DataType == "string" {
				err = tagStatement.Append(
					time.Unix(0, int64(span.StartTimeUnixNano)),
					spanAttribute.Key,
					spanAttribute.TagType,
					spanAttribute.DataType,
					spanAttribute.StringValue,
					nil,
					spanAttribute.IsColumn,
				)
			} else if spanAttribute.DataType == "float64" {
				err = tagStatement.Append(
					time.Unix(0, int64(span.StartTimeUnixNano)),
					spanAttribute.Key,
					spanAttribute.TagType,
					spanAttribute.DataType,
					nil,
					spanAttribute.NumberValue,
					spanAttribute.IsColumn,
				)
			} else if spanAttribute.DataType == "bool" {
				err = tagStatement.Append(
					time.Unix(0, int64(span.StartTimeUnixNano)),
					spanAttribute.Key,
					spanAttribute.TagType,
					spanAttribute.DataType,
					nil,
					nil,
					spanAttribute.IsColumn,
				)
			}
			if err != nil {
				w.logger.Error("Could not append span to tag Statement batch due to error: ", zap.Error(err), zap.Object("span", span))
				return err
			}
		}
	}

	tagStart := time.Now()
	err = tagStatement.Send()
	w.durationHistogram.Record(
		ctx,
		float64(time.Since(tagStart).Milliseconds()),
		metricapi.WithAttributes(
			attribute.String("table", w.attributeTable),
			attribute.String("exporter", pipeline.SignalTraces.String()),
		),
	)
	if err != nil {
		w.logger.Error("Could not write to span attributes table due to error: ", zap.Error(err))
		return err
	}

	tagKeyStart := time.Now()
	err = tagKeyStatement.Send()
	w.durationHistogram.Record(
		ctx,
		float64(time.Since(tagKeyStart).Milliseconds()),
		metricapi.WithAttributes(
			attribute.String("table", w.attributeKeyTable),
			attribute.String("exporter", pipeline.SignalTraces.String()),
		),
	)
	if err != nil {
		w.logger.Error("Could not write to span attributes key table due to error: ", zap.Error(err))
		return err
	}

	return err
}

func (w *SpanWriter) writeErrorBatch(ctx context.Context, batchSpans []*Span) error {
	var statement driver.Batch
	var err error

	defer func() {
		if statement != nil {
			_ = statement.Abort()
		}
	}()
	statement, err = w.db.PrepareBatch(ctx, fmt.Sprintf("INSERT INTO %s.%s", w.traceDatabase, w.errorTable), driver.WithReleaseConnection())
	if err != nil {
		w.logger.Error("Could not prepare batch for error table: ", zap.Error(err))
		return err
	}

	for _, span := range batchSpans {
		if span.ErrorEvent.Name == "" {
			continue
		}
		err = statement.Append(
			time.Unix(0, int64(span.ErrorEvent.TimeUnixNano)),
			span.ErrorID,
			span.ErrorGroupID,
			span.TraceId,
			span.SpanId,
			span.ServiceName,
			span.ErrorEvent.AttributeMap["exception.type"],
			span.ErrorEvent.AttributeMap["exception.message"],
			span.ErrorEvent.AttributeMap["exception.stacktrace"],
			stringToBool(span.ErrorEvent.AttributeMap["exception.escaped"]),
			span.ResourceTagsMap,
		)
		if err != nil {
			w.logger.Error("Could not append span to batch: ", zap.Object("span", span), zap.Error(err))
			return err
		}
	}

	start := time.Now()

	err = statement.Send()

	w.durationHistogram.Record(
		ctx,
		float64(time.Since(start).Milliseconds()),
		metricapi.WithAttributes(
			attribute.String("table", w.errorTable),
			attribute.String("exporter", pipeline.SignalTraces.String()),
		),
	)
	return err
}

=======
>>>>>>> 9966c2ac
func stringToBool(s string) bool {
	return strings.ToLower(s) == "true"
}

func (w *SpanWriter) writeModelBatch(ctx context.Context, batchSpans []*Span) error {
	var statement driver.Batch
	var err error

	defer func() {
		if statement != nil {
			_ = statement.Abort()
		}
	}()

	statement, err = w.db.PrepareBatch(ctx, fmt.Sprintf("INSERT INTO %s.%s", w.traceDatabase, w.spansTable), driver.WithReleaseConnection())
	if err != nil {
		return fmt.Errorf("could not prepare batch for model table: %w", err)
	}

	metrics := map[string]usage.Metric{}
	for _, span := range batchSpans {
		var serialized []byte
		usageMap := span.TraceModel
		usageMap.TagMap = map[string]string{}
		serialized, err = json.Marshal(span.TraceModel)
		if err != nil {
			return fmt.Errorf("could not marshal trace model: %w", err)
		}

		serializedUsage, err := json.Marshal(usageMap)
		if err != nil {
			return fmt.Errorf("could not marshal usage map: %w", err)
		}

		err = statement.Append(time.Unix(0, int64(span.StartTimeUnixNano)), span.TraceId, string(serialized))
		if err != nil {
			return fmt.Errorf("could not append span to batch: %w", err)
		}

		if !w.useNewSchema {
			usage.AddMetric(metrics, *span.Tenant, 1, int64(len(serializedUsage)))
		}
	}

	start := time.Now()

	err = statement.Send()
	w.durationHistogram.Record(
		ctx,
		float64(time.Since(start).Milliseconds()),
		metricapi.WithAttributes(
			attribute.String("table", w.spansTable),
			attribute.String("exporter", pipeline.SignalTraces.String()),
		),
	)
	if err != nil {
		return fmt.Errorf("could not send batch to model table: %w", err)
	}

	if !w.useNewSchema {
		for k, v := range metrics {
			stats.RecordWithTags(ctx, []tag.Mutator{tag.Upsert(usage.TagTenantKey, k), tag.Upsert(usage.TagExporterIdKey, w.exporterId.String())}, ExporterSigNozSentSpans.M(int64(v.Count)), ExporterSigNozSentSpansBytes.M(int64(v.Size)))
		}
	}

	return nil
}

// WriteBatchOfSpans writes the encoded batch of spans
func (w *SpanWriter) WriteBatchOfSpans(ctx context.Context, batch []*Span) error {
	// inserts to the singoz_spans table
	if w.spansTable != "" {
		if err := w.writeModelBatch(ctx, batch); err != nil {
			return fmt.Errorf("could not write a batch of spans to model table: %w", err)
		}
	}

	// inserts to the signoz_index_v2 table
	if w.indexTable != "" {
		if err := w.writeIndexBatch(ctx, batch); err != nil {
			return fmt.Errorf("could not write a batch of spans to index table: %w", err)
		}
	}

	return nil
}

// Close closes the writer
func (w *SpanWriter) Close() error {
	if w.db != nil {
		return w.db.Close()
	}
	return nil
}<|MERGE_RESOLUTION|>--- conflicted
+++ resolved
@@ -115,7 +115,6 @@
 		return nil
 	}
 
-<<<<<<< HEAD
 	durationHistogram, err := options.meter.Float64Histogram(
 		"exporter_db_write_latency",
 		metric.WithDescription("Time taken to write data to ClickHouse"),
@@ -125,7 +124,6 @@
 	if err != nil {
 		return nil
 	}
-=======
 	// keys cache is used to avoid duplicate inserts for the same attribute key.
 	keysCache := ttlcache.New[string, struct{}](
 		ttlcache.WithTTL[string, struct{}](240*time.Minute),
@@ -142,7 +140,6 @@
 		ttlcache.WithCapacity[string, struct{}](100000),
 	)
 	go rfCache.Start()
->>>>>>> 9966c2ac
 
 	writer := &SpanWriter{
 		logger:            options.logger,
@@ -156,22 +153,15 @@
 		attributeKeyTable: options.attributeKeyTable,
 		encoding:          options.encoding,
 		exporterId:        options.exporterId,
-<<<<<<< HEAD
 		durationHistogram: durationHistogram,
 		indexTableV3:      options.indexTableV3,
 		useNewSchema:      options.useNewSchema,
-=======
-
-		indexTableV3:    options.indexTableV3,
-		resourceTableV3: options.resourceTableV3,
-		useNewSchema:    options.useNewSchema,
-		keysCache:       keysCache,
-		rfCache:         rfCache,
+		keysCache:         keysCache,
+		rfCache:           rfCache,
 
 		maxDistinctValues:         options.maxDistinctValues,
 		fetchKeysInterval:         options.fetchKeysInterval,
 		fetchShouldSkipKeysTicker: time.NewTicker(options.fetchKeysInterval),
->>>>>>> 9966c2ac
 	}
 
 	// Fetch keys immediately, then start the background ticker routine
@@ -289,196 +279,6 @@
 	return err
 }
 
-<<<<<<< HEAD
-func (w *SpanWriter) writeTagBatch(ctx context.Context, batchSpans []*Span) error {
-	var tagKeyStatement driver.Batch
-	var tagStatement driver.Batch
-	var err error
-
-	defer func() {
-		if tagKeyStatement != nil {
-			_ = tagKeyStatement.Abort()
-		}
-		if tagStatement != nil {
-			_ = tagStatement.Abort()
-		}
-	}()
-	tagStatement, err = w.db.PrepareBatch(ctx, fmt.Sprintf("INSERT INTO %s.%s", w.traceDatabase, w.attributeTable), driver.WithReleaseConnection())
-	if err != nil {
-		w.logger.Error("Could not prepare batch for span attributes table due to error: ", zap.Error(err))
-		return err
-	}
-	tagKeyStatement, err = w.db.PrepareBatch(ctx, fmt.Sprintf("INSERT INTO %s.%s", w.traceDatabase, w.attributeKeyTable), driver.WithReleaseConnection())
-	if err != nil {
-		w.logger.Error("Could not prepare batch for span attributes key table due to error: ", zap.Error(err))
-		return err
-	}
-	// create map of span attributes of key, tagType, dataType and isColumn to avoid duplicates in batch
-	mapOfSpanAttributeKeys := make(map[string]struct{})
-
-	// create map of span attributes of key, tagType, dataType, isColumn and value to avoid duplicates in batch
-	mapOfSpanAttributeValues := make(map[string]struct{})
-
-	for _, span := range batchSpans {
-		for _, spanAttribute := range span.SpanAttributes {
-
-			// form a map key of span attribute key, tagType, dataType, isColumn and value
-			mapOfSpanAttributeValueKey := spanAttribute.Key + spanAttribute.TagType + spanAttribute.DataType + strconv.FormatBool(spanAttribute.IsColumn) + spanAttribute.StringValue + strconv.FormatFloat(spanAttribute.NumberValue, 'f', -1, 64)
-
-			// check if mapOfSpanAttributeValueKey already exists in map
-			_, ok := mapOfSpanAttributeValues[mapOfSpanAttributeValueKey]
-			if ok {
-				continue
-			}
-			// add mapOfSpanAttributeValueKey to map
-			mapOfSpanAttributeValues[mapOfSpanAttributeValueKey] = struct{}{}
-
-			// form a map key of span attribute key, tagType, dataType and isColumn
-			mapOfSpanAttributeKey := spanAttribute.Key + spanAttribute.TagType + spanAttribute.DataType + strconv.FormatBool(spanAttribute.IsColumn)
-
-			// check if mapOfSpanAttributeKey already exists in map
-			_, ok = mapOfSpanAttributeKeys[mapOfSpanAttributeKey]
-			if !ok {
-				err = tagKeyStatement.Append(
-					spanAttribute.Key,
-					spanAttribute.TagType,
-					spanAttribute.DataType,
-					spanAttribute.IsColumn,
-				)
-				if err != nil {
-					w.logger.Error("Could not append span to tagKey Statement to batch due to error: ", zap.Error(err), zap.Object("span", span))
-					return err
-				}
-			}
-			// add mapOfSpanAttributeKey to map
-			mapOfSpanAttributeKeys[mapOfSpanAttributeKey] = struct{}{}
-
-			if spanAttribute.DataType == "string" {
-				err = tagStatement.Append(
-					time.Unix(0, int64(span.StartTimeUnixNano)),
-					spanAttribute.Key,
-					spanAttribute.TagType,
-					spanAttribute.DataType,
-					spanAttribute.StringValue,
-					nil,
-					spanAttribute.IsColumn,
-				)
-			} else if spanAttribute.DataType == "float64" {
-				err = tagStatement.Append(
-					time.Unix(0, int64(span.StartTimeUnixNano)),
-					spanAttribute.Key,
-					spanAttribute.TagType,
-					spanAttribute.DataType,
-					nil,
-					spanAttribute.NumberValue,
-					spanAttribute.IsColumn,
-				)
-			} else if spanAttribute.DataType == "bool" {
-				err = tagStatement.Append(
-					time.Unix(0, int64(span.StartTimeUnixNano)),
-					spanAttribute.Key,
-					spanAttribute.TagType,
-					spanAttribute.DataType,
-					nil,
-					nil,
-					spanAttribute.IsColumn,
-				)
-			}
-			if err != nil {
-				w.logger.Error("Could not append span to tag Statement batch due to error: ", zap.Error(err), zap.Object("span", span))
-				return err
-			}
-		}
-	}
-
-	tagStart := time.Now()
-	err = tagStatement.Send()
-	w.durationHistogram.Record(
-		ctx,
-		float64(time.Since(tagStart).Milliseconds()),
-		metricapi.WithAttributes(
-			attribute.String("table", w.attributeTable),
-			attribute.String("exporter", pipeline.SignalTraces.String()),
-		),
-	)
-	if err != nil {
-		w.logger.Error("Could not write to span attributes table due to error: ", zap.Error(err))
-		return err
-	}
-
-	tagKeyStart := time.Now()
-	err = tagKeyStatement.Send()
-	w.durationHistogram.Record(
-		ctx,
-		float64(time.Since(tagKeyStart).Milliseconds()),
-		metricapi.WithAttributes(
-			attribute.String("table", w.attributeKeyTable),
-			attribute.String("exporter", pipeline.SignalTraces.String()),
-		),
-	)
-	if err != nil {
-		w.logger.Error("Could not write to span attributes key table due to error: ", zap.Error(err))
-		return err
-	}
-
-	return err
-}
-
-func (w *SpanWriter) writeErrorBatch(ctx context.Context, batchSpans []*Span) error {
-	var statement driver.Batch
-	var err error
-
-	defer func() {
-		if statement != nil {
-			_ = statement.Abort()
-		}
-	}()
-	statement, err = w.db.PrepareBatch(ctx, fmt.Sprintf("INSERT INTO %s.%s", w.traceDatabase, w.errorTable), driver.WithReleaseConnection())
-	if err != nil {
-		w.logger.Error("Could not prepare batch for error table: ", zap.Error(err))
-		return err
-	}
-
-	for _, span := range batchSpans {
-		if span.ErrorEvent.Name == "" {
-			continue
-		}
-		err = statement.Append(
-			time.Unix(0, int64(span.ErrorEvent.TimeUnixNano)),
-			span.ErrorID,
-			span.ErrorGroupID,
-			span.TraceId,
-			span.SpanId,
-			span.ServiceName,
-			span.ErrorEvent.AttributeMap["exception.type"],
-			span.ErrorEvent.AttributeMap["exception.message"],
-			span.ErrorEvent.AttributeMap["exception.stacktrace"],
-			stringToBool(span.ErrorEvent.AttributeMap["exception.escaped"]),
-			span.ResourceTagsMap,
-		)
-		if err != nil {
-			w.logger.Error("Could not append span to batch: ", zap.Object("span", span), zap.Error(err))
-			return err
-		}
-	}
-
-	start := time.Now()
-
-	err = statement.Send()
-
-	w.durationHistogram.Record(
-		ctx,
-		float64(time.Since(start).Milliseconds()),
-		metricapi.WithAttributes(
-			attribute.String("table", w.errorTable),
-			attribute.String("exporter", pipeline.SignalTraces.String()),
-		),
-	)
-	return err
-}
-
-=======
->>>>>>> 9966c2ac
 func stringToBool(s string) bool {
 	return strings.ToLower(s) == "true"
 }
