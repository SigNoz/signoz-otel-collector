--- conflicted
+++ resolved
@@ -54,16 +54,15 @@
 	if cfg.DSN == "" {
 		err = multierr.Append(err, errConfigNoDSN)
 	}
-<<<<<<< HEAD
 	if cfg.PromotedPathsSyncInterval <= 0 {
 		cfg.PromotedPathsSyncInterval = 5
-=======
+	}
+
 	if cfg.LogLevelConcurrency == nil {
 		cfg.LogLevelConcurrency = utils.ToPointer(utils.Concurrency())
 	}
 	if *cfg.LogLevelConcurrency < 1 {
 		err = multierr.Append(err, errors.New("concurrency must be greater than 0"))
->>>>>>> b4806b40
 	}
 
 	return err
