--- conflicted
+++ resolved
@@ -150,22 +150,6 @@
 func newExporter(_ exporter.Settings, cfg *Config, opts ...LogExporterOption) (*clickhouseLogsExporter, error) {
 
 	insertLogsSQLV2 := renderInsertLogsSQLV2(cfg)
-<<<<<<< HEAD
-	id := uuid.New()
-	collector := usage.NewUsageCollector(
-		id,
-		client,
-		usage.Options{
-			ReportingInterval: usage.DefaultCollectionInterval,
-		},
-		"signoz_logs",
-		UsageExporter,
-		logger,
-	)
-
-	collector.Start()
-=======
->>>>>>> 3218d81c
 
 	// view should be registered after exporter is initialized
 	if err := view.Register(LogsCountView, LogsSizeView); err != nil {
