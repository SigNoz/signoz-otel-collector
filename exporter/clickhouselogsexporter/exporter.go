// Copyright 2020, OpenTelemetry Authors
//
// Licensed under the Apache License, Version 2.0 (the "License");
// you may not use this file except in compliance with the License.
// You may obtain a copy of the License at
//
//     http://www.apache.org/licenses/LICENSE-2.0
//
// Unless required by applicable law or agreed to in writing, software
// distributed under the License is distributed on an "AS IS" BASIS,
// WITHOUT WARRANTIES OR CONDITIONS OF ANY KIND, either express or implied.
// See the License for the specific language governing permissions and
// limitations under the License.

package clickhouselogsexporter

import (
	"context"
	"encoding/json"
	"errors"
	"fmt"
	"log"
	"net/url"
	"os"
	"strings"
	"sync"
	"time"

	"github.com/ClickHouse/clickhouse-go/v2"
	"github.com/SigNoz/signoz-otel-collector/usage"
	"github.com/golang-migrate/migrate/v4"
	_ "github.com/golang-migrate/migrate/v4/database/clickhouse"
	_ "github.com/golang-migrate/migrate/v4/source/file"
	"github.com/segmentio/ksuid"
	"go.opencensus.io/stats"
	"go.opencensus.io/stats/view"
	"go.opencensus.io/tag"
	"go.opentelemetry.io/collector/component"
	"go.opentelemetry.io/collector/pdata/pcommon"
	"go.opentelemetry.io/collector/pdata/plog"
	"go.uber.org/zap"
)

const (
	CLUSTER                = "cluster"
	DISTRIBUTED_LOGS_TABLE = "distributed_logs"
)

type clickhouseLogsExporter struct {
	db            clickhouse.Conn
	insertLogsSQL string
	ksuid         ksuid.KSUID

	logger *zap.Logger
	cfg    *Config

	usageCollector *usage.UsageCollector

	wg        *sync.WaitGroup
	closeChan chan struct{}
}

func newExporter(logger *zap.Logger, cfg *Config) (*clickhouseLogsExporter, error) {
	if err := cfg.Validate(); err != nil {
		return nil, err
	}

	client, err := newClickhouseClient(logger, cfg)
	if err != nil {
		return nil, err
	}

	insertLogsSQL := renderInsertLogsSQL(cfg)

	collector := usage.NewUsageCollector(
		client,
		usage.Options{
			ReportingInterval: usage.DefaultCollectionInterval,
		},
		"signoz_logs",
		UsageExporter,
	)
	if err != nil {
		log.Fatalf("Error creating usage collector for logs : %v", err)
	}

	collector.Start()

	// view should be registered after exporter is initialized
	if err := view.Register(LogsCountView, LogsSizeView); err != nil {
		return nil, err
	}

	return &clickhouseLogsExporter{
		db:             client,
		insertLogsSQL:  insertLogsSQL,
		logger:         logger,
		cfg:            cfg,
		ksuid:          ksuid.New(),
		usageCollector: collector,
		wg:             new(sync.WaitGroup),
		closeChan:      make(chan struct{}),
	}, nil
}

// Shutdown will shutdown the exporter.
func (e *clickhouseLogsExporter) Shutdown(_ context.Context) error {
	close(e.closeChan)
	e.wg.Wait()
	if e.usageCollector != nil {
		e.usageCollector.Stop()
	}
	if e.db != nil {
		err := e.db.Close()
		if err != nil {
			return err
		}
	}
	return nil
}

func (e *clickhouseLogsExporter) pushLogsData(ctx context.Context, ld plog.Logs) error {
	e.wg.Add(1)
	defer e.wg.Done()

	select {
	case <-e.closeChan:
		return errors.New("shutdown has been called")
	default:
		start := time.Now()
		statement, err := e.db.PrepareBatch(ctx, e.insertLogsSQL)
		if err != nil {
			return fmt.Errorf("PrepareBatch:%w", err)
		}
		defer func() {
			_ = statement.Abort()
		}()

		metrics := map[string]usage.Metric{}

		for i := 0; i < ld.ResourceLogs().Len(); i++ {
			logs := ld.ResourceLogs().At(i)
			res := logs.Resource()
			resBytes, _ := json.Marshal(res.Attributes().AsRaw())

			resources := attributesToSlice(res.Attributes(), true)
			for j := 0; j < logs.ScopeLogs().Len(); j++ {
				rs := logs.ScopeLogs().At(j).LogRecords()
				for k := 0; k < rs.Len(); k++ {
					r := rs.At(k)

					// capturing the metrics
					tenant := usage.GetTenantNameFromResource(logs.Resource())
					attrBytes, _ := json.Marshal(r.Attributes().AsRaw())
					usage.AddMetric(metrics, tenant, 1, int64(len([]byte(r.Body().AsString()))+len(attrBytes)+len(resBytes)))

					attributes := attributesToSlice(r.Attributes(), false)
					err = statement.Append(
						uint64(r.Timestamp()),
						uint64(r.ObservedTimestamp()),
						e.ksuid.String(),
						r.TraceID().HexString(),
						r.SpanID().HexString(),
						uint32(r.Flags()),
						r.SeverityText(),
						uint8(r.SeverityNumber()),
						r.Body().AsString(),
						resources.StringKeys,
						resources.StringValues,
						attributes.StringKeys,
						attributes.StringValues,
						attributes.IntKeys,
						attributes.IntValues,
						attributes.FloatKeys,
						attributes.FloatValues,
					)
					if err != nil {
						return fmt.Errorf("StatementAppend:%w", err)
					}
					e.ksuid = e.ksuid.Next()
				}
			}
		}
<<<<<<< HEAD
		err = statement.Send()
		if err != nil {
			return fmt.Errorf("StatementSend:%w", err)
		}
		duration := time.Since(start)
		e.logger.Debug("insert logs", zap.Int("records", ld.LogRecordCount()),
			zap.String("cost", duration.String()))
=======
	}

	dbWriteStart := time.Now()
	err = statement.Send()
	stats.RecordWithTags(ctx,
		[]tag.Mutator{
			tag.Upsert(exporterKey, string(component.DataTypeLogs)),
			tag.Upsert(tableKey, DISTRIBUTED_LOGS_TABLE),
		},
		writeLatencyMillis.M(int64(time.Since(dbWriteStart).Milliseconds())),
	)
	if err != nil {
		return fmt.Errorf("StatementSend:%w", err)
	}

	duration := time.Since(start)
	e.logger.Debug("insert logs", zap.Int("records", ld.LogRecordCount()),
		zap.String("cost", duration.String()))
>>>>>>> 7c2113f4

		for k, v := range metrics {
			stats.RecordWithTags(ctx, []tag.Mutator{tag.Upsert(usage.TagTenantKey, k)}, ExporterSigNozSentLogRecords.M(int64(v.Count)), ExporterSigNozSentLogRecordsBytes.M(int64(v.Size)))
		}

		return err
	}
}

type attributesToSliceResponse struct {
	StringKeys   []string
	StringValues []string
	IntKeys      []string
	IntValues    []int64
	FloatKeys    []string
	FloatValues  []float64
}

func attributesToSlice(attributes pcommon.Map, forceStringValues bool) (response attributesToSliceResponse) {
	attributes.Range(func(k string, v pcommon.Value) bool {
		if forceStringValues {
			// store everything as string
			response.StringKeys = append(response.StringKeys, formatKey(k))
			response.StringValues = append(response.StringValues, v.AsString())
		} else {
			switch v.Type() {
			case pcommon.ValueTypeInt:
				response.IntKeys = append(response.IntKeys, formatKey(k))
				response.IntValues = append(response.IntValues, v.Int())
			case pcommon.ValueTypeDouble:
				response.FloatKeys = append(response.FloatKeys, formatKey(k))
				response.FloatValues = append(response.FloatValues, v.Double())
			default: // store it as string
				response.StringKeys = append(response.StringKeys, formatKey(k))
				response.StringValues = append(response.StringValues, v.AsString())
			}
		}
		return true
	})
	return response
}

func formatKey(k string) string {
	return strings.ReplaceAll(k, ".", "_")
}

const (
	// language=ClickHouse SQL
	insertLogsSQLTemplate = `INSERT INTO %s.%s (
							timestamp,
							observed_timestamp,
							id,
							trace_id,
							span_id,
							trace_flags,
							severity_text,
							severity_number,
							body,
							resources_string_key,
							resources_string_value,
							attributes_string_key, 
							attributes_string_value,
							attributes_int64_key,
							attributes_int64_value,
							attributes_float64_key,
							attributes_float64_value
							) VALUES (
								?,
								?,
								?,
								?,
								?,
								?,
								?,
								?,
								?,
								?,
								?,
								?,
								?,
								?,
								?,
								?,
								?
								)`
)

// newClickhouseClient create a clickhouse client.
func newClickhouseClient(logger *zap.Logger, cfg *Config) (clickhouse.Conn, error) {
	// use empty database to create database
	ctx := context.Background()
	dsnURL, err := url.Parse(cfg.DSN)
	if err != nil {
		return nil, err
	}
	options := &clickhouse.Options{
		Addr: []string{dsnURL.Host},
	}
	if dsnURL.Query().Get("username") != "" {
		auth := clickhouse.Auth{
			Username: dsnURL.Query().Get("username"),
			Password: dsnURL.Query().Get("password"),
		}
		options.Auth = auth
	}
	db, err := clickhouse.Open(options)
	if err != nil {
		return nil, err
	}

	if err := db.Ping(ctx); err != nil {
		return nil, err
	}

	q := fmt.Sprintf("CREATE DATABASE IF NOT EXISTS %s ON CLUSTER %s;", databaseName, CLUSTER)
	err = db.Exec(ctx, q)
	if err != nil {
		return nil, fmt.Errorf("failed to create database, err: %s", err)
	}

	// drop schema migrations table if running in docker multi node cluster mode so that migrations are run on new nodes
	if cfg.DockerMultiNodeCluster {
		err = dropSchemaMigrationsTable(db)
		if err != nil {
			logger.Error("Error dropping schema_migrations table", zap.Error(err))
			return nil, err
		}
	}

	// do the migration here

	// get the migrations folder
	mgsFolder := os.Getenv("LOG_MIGRATIONS_FOLDER")
	if mgsFolder == "" {
		mgsFolder = migrationsFolder
	}

	logger.Info("Running migrations from path: ", zap.Any("test", mgsFolder))
	clickhouseUrl, err := buildClickhouseMigrateURL(cfg)
	if err != nil {
		return nil, fmt.Errorf("failed to build Clickhouse migrate URL, error: %s", err)
	}
	m, err := migrate.New("file://"+mgsFolder, clickhouseUrl)
	if err != nil {
		return nil, fmt.Errorf("clickhouse Migrate failed to run, error: %s", err)
	}
	err = m.Up()
	if err != nil && !strings.HasSuffix(err.Error(), "no change") {
		return nil, fmt.Errorf("clickhouse Migrate failed to run, error: %s", err)
	}

	logger.Info("Clickhouse Migrate finished")
	return db, nil
}

func dropSchemaMigrationsTable(db clickhouse.Conn) error {
	err := db.Exec(context.Background(), fmt.Sprintf(`DROP TABLE IF EXISTS %s.%s ON CLUSTER %s;`,
		databaseName, "schema_migrations", CLUSTER))
	if err != nil {
		return fmt.Errorf("error dropping schema_migrations table: %v", err)
	}
	return nil
}

func buildClickhouseMigrateURL(cfg *Config) (string, error) {
	// return fmt.Sprintf("clickhouse://localhost:9000?database=default&x-multi-statement=true"), nil
	var clickhouseUrl string
	parsedURL, err := url.Parse(cfg.DSN)
	if err != nil {
		return "", err
	}
	host := parsedURL.Host
	if host == "" {
		return "", fmt.Errorf("unable to parse host")

	}
	paramMap, err := url.ParseQuery(parsedURL.RawQuery)
	if err != nil {
		return "", err
	}
	username := paramMap["username"]
	password := paramMap["password"]

	if len(username) > 0 && len(password) > 0 {
		clickhouseUrl = fmt.Sprintf("clickhouse://%s:%s@%s/%s?x-multi-statement=true&x-cluster-name=%s&x-migrations-table=schema_migrations&x-migrations-table-engine=MergeTree", username[0], password[0], host, databaseName, CLUSTER)
	} else {
		clickhouseUrl = fmt.Sprintf("clickhouse://%s/%s?x-multi-statement=true&x-cluster-name=%s&x-migrations-table=schema_migrations&x-migrations-table-engine=MergeTree", host, databaseName, CLUSTER)
	}
	return clickhouseUrl, nil
}

func renderInsertLogsSQL(cfg *Config) string {
	return fmt.Sprintf(insertLogsSQLTemplate, databaseName, DISTRIBUTED_LOGS_TABLE)
}<|MERGE_RESOLUTION|>--- conflicted
+++ resolved
@@ -181,39 +181,25 @@
 				}
 			}
 		}
-<<<<<<< HEAD
+		dbWriteStart := time.Now()
 		err = statement.Send()
+		stats.RecordWithTags(ctx,
+			[]tag.Mutator{
+				tag.Upsert(exporterKey, string(component.DataTypeLogs)),
+				tag.Upsert(tableKey, DISTRIBUTED_LOGS_TABLE),
+			},
+			writeLatencyMillis.M(int64(time.Since(dbWriteStart).Milliseconds())),
+		)
 		if err != nil {
 			return fmt.Errorf("StatementSend:%w", err)
 		}
 		duration := time.Since(start)
 		e.logger.Debug("insert logs", zap.Int("records", ld.LogRecordCount()),
 			zap.String("cost", duration.String()))
-=======
-	}
-
-	dbWriteStart := time.Now()
-	err = statement.Send()
-	stats.RecordWithTags(ctx,
-		[]tag.Mutator{
-			tag.Upsert(exporterKey, string(component.DataTypeLogs)),
-			tag.Upsert(tableKey, DISTRIBUTED_LOGS_TABLE),
-		},
-		writeLatencyMillis.M(int64(time.Since(dbWriteStart).Milliseconds())),
-	)
-	if err != nil {
-		return fmt.Errorf("StatementSend:%w", err)
-	}
-
-	duration := time.Since(start)
-	e.logger.Debug("insert logs", zap.Int("records", ld.LogRecordCount()),
-		zap.String("cost", duration.String()))
->>>>>>> 7c2113f4
 
 		for k, v := range metrics {
 			stats.RecordWithTags(ctx, []tag.Mutator{tag.Upsert(usage.TagTenantKey, k)}, ExporterSigNozSentLogRecords.M(int64(v.Count)), ExporterSigNozSentLogRecordsBytes.M(int64(v.Size)))
 		}
-
 		return err
 	}
 }
