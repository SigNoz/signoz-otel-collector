--- conflicted
+++ resolved
@@ -49,64 +49,15 @@
 )
 
 const (
-<<<<<<< HEAD
+	distributedLogsTable             = "distributed_logs"
+	distributedTagAttributes         = "distributed_tag_attributes"
 	distributedTagAttributesV2       = "distributed_tag_attributes_v2"
 	distributedLogsTableV2           = "distributed_logs_v2"
+	logsTableV2                      = "logs_v2"
 	distributedLogsResourceV2        = "distributed_logs_v2_resource"
 	distributedLogsAttributeKeys     = "distributed_logs_attribute_keys"
 	distributedLogsResourceKeys      = "distributed_logs_resource_keys"
 	distributedLogsResourceV2Seconds = 1800
-	// language=ClickHouse SQL
-	insertLogsSQLTemplateV2 = `INSERT INTO %s.%s (
-		ts_bucket_start,
-		resource_fingerprint,
-		timestamp,
-		observed_timestamp,
-		id,
-		trace_id,
-		span_id,
-		trace_flags,
-		severity_text,
-		severity_number,
-		body,
-		attributes_string,
-		attributes_number,
-		attributes_bool,
-		resources_string,
-		scope_name,
-		scope_version,
-		scope_string
-		) VALUES (
-			?,
-			?,
-			?,
-			?,
-			?,
-			?,
-			?,
-			?,
-			?,
-			?,
-			?,
-			?,
-			?,
-			?,
-			?,
-			?,
-			?,
-			?
-			)`
-=======
-	DISTRIBUTED_LOGS_TABLE               = "distributed_logs"
-	DISTRIBUTED_TAG_ATTRIBUTES           = "distributed_tag_attributes"
-	DISTRIBUTED_TAG_ATTRIBUTES_V2        = "distributed_tag_attributes_v2"
-	DISTRIBUTED_LOGS_TABLE_V2            = "distributed_logs_v2"
-	LOGS_TABLE_V2                        = "logs_v2"
-	DISTRIBUTED_LOGS_RESOURCE_V2         = "distributed_logs_v2_resource"
-	DISTRIBUTED_LOGS_ATTRIBUTE_KEYS      = "distributed_logs_attribute_keys"
-	DISTRIBUTED_LOGS_RESOURCE_KEYS       = "distributed_logs_resource_keys"
-	DISTRIBUTED_LOGS_RESOURCE_V2_SECONDS = 1800
->>>>>>> d51593dc
 )
 
 type shouldSkipKey struct {
@@ -256,7 +207,7 @@
 	ctx := context.Background()
 	var delTTL uint64 = 0
 	var dbResp []DBResponseTTL
-	q := fmt.Sprintf("SELECT engine_full FROM system.tables WHERE name='%s' and database='%s'", LOGS_TABLE_V2, databaseName)
+	q := fmt.Sprintf("SELECT engine_full FROM system.tables WHERE name='%s' and database='%s'", logsTableV2, databaseName)
 	err := e.db.Select(ctx, &dbResp, q)
 	if err != nil {
 		e.logger.Error("error while fetching ttl", zap.Error(err))
