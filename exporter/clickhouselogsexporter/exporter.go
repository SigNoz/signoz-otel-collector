// Copyright 2020, OpenTelemetry Authors
//
// Licensed under the Apache License, Version 2.0 (the "License");
// you may not use this file except in compliance with the License.
// You may obtain a copy of the License at
//
//     http://www.apache.org/licenses/LICENSE-2.0
//
// Unless required by applicable law or agreed to in writing, software
// distributed under the License is distributed on an "AS IS" BASIS,
// WITHOUT WARRANTIES OR CONDITIONS OF ANY KIND, either express or implied.
// See the License for the specific language governing permissions and
// limitations under the License.

package clickhouselogsexporter

import (
	"context"
	"errors"
	"fmt"
	"strings"
	"sync"
	"sync/atomic"
	"time"

	"github.com/goccy/go-json"
	"golang.org/x/sync/errgroup"

	"github.com/ClickHouse/clickhouse-go/v2"
	driver "github.com/ClickHouse/clickhouse-go/v2/lib/driver"
	"github.com/SigNoz/signoz-otel-collector/constants"
	"github.com/SigNoz/signoz-otel-collector/internal/common"
	"github.com/SigNoz/signoz-otel-collector/pkg/keycheck"
	"github.com/SigNoz/signoz-otel-collector/usage"
	"github.com/SigNoz/signoz-otel-collector/utils"
	"github.com/SigNoz/signoz-otel-collector/utils/fingerprint"
	"github.com/google/uuid"
	"github.com/jellydator/ttlcache/v3"
	"github.com/segmentio/ksuid"
	"go.opencensus.io/stats"
	"go.opencensus.io/stats/view"
	"go.opencensus.io/tag"
	"go.opentelemetry.io/collector/component"
	"go.opentelemetry.io/collector/exporter"
	"go.opentelemetry.io/collector/pdata/pcommon"
	"go.opentelemetry.io/collector/pdata/plog"
	"go.opentelemetry.io/collector/pipeline"
	"go.opentelemetry.io/otel/attribute"
	"go.opentelemetry.io/otel/metric"
	"go.uber.org/zap"
)

const (
	distributedTagAttributesV2       = "distributed_tag_attributes_v2"
	distributedLogsTableV2           = "distributed_logs_v2"
	logsTableV2                      = "logs_v2"
	distributedLogsResourceV2        = "distributed_logs_v2_resource"
	distributedLogsAttributeKeys     = "distributed_logs_attribute_keys"
	distributedLogsResourceKeys      = "distributed_logs_resource_keys"
	distributedPromotedPaths         = "distributed_promoted_paths"
	distributedLogsResourceV2Seconds = 1800
	// language=ClickHouse SQL
	insertLogsResourceSQLTemplate = `INSERT INTO %s.%s (
		labels,
		fingerprint,
		seen_at_ts_bucket_start
		) VALUES (
			?,
			?,
			?
	)`
	insertLogsSQLTemplateV2 = `INSERT INTO %s.%s (
		ts_bucket_start,
		resource_fingerprint,
		timestamp,
		observed_timestamp,
		id,
		trace_id,
		span_id,
		trace_flags,
		severity_text,
		severity_number,
		body,
		body_v2,
		promoted,
		attributes_string,
		attributes_number,
		attributes_bool,
		resources_string,
		resource,
		scope_name,
		scope_version,
		scope_string
		) VALUES (
			?,
			?,
			?,
			?,
			?,
			?,
			?,
			?,
			?,
			?,
			?,
			?,
			?,
			?,
			?,
			?,
			?,
			?,
			?,
			?,
			?
			)`
)

type shouldSkipKey struct {
	TagKey      string `ch:"tag_key"`
	TagType     string `ch:"tag_type"`
	TagDataType string `ch:"tag_data_type"`
	StringCount uint64 `ch:"string_count"`
	NumberCount uint64 `ch:"number_count"`
}

type attributeMap struct {
	StringData map[string]string
	NumberData map[string]float64
	BoolData   map[string]bool
}

// Record represents a prepared log record, ready to be appended to ClickHouse batches.
// Note: no ClickHouse batch is touched outside the consumer goroutine.
type Record struct {
	// batch columns
	tsBucketStart uint64
	resourceFP    string
	ts            uint64
	ots           uint64
	id            string
	traceID       string
	spanID        string
	traceFlags    uint32
	severityText  string
	severityNum   uint8
	body          string
	bodyv2        string
	promoted      string
	scopeName     string
	scopeVersion  string

	// for tag statements and resource-fingerprint table
	resourceLabelsJSON string

	// attribute/tag maps to be appended by the single consumer
	resourceMap attributeMap
	scopeMap    attributeMap
	attrsMap    attributeMap
	logFields   attributeMap

	// metrics delta
	metricsTenant string
	metricsCount  int64
	metricsSize   int64
}

type statementSendDuration struct {
	Name     string
	duration time.Duration
}

type clickhouseLogsExporter struct {
	id                    uuid.UUID
	db                    clickhouse.Conn
	insertLogsSQLV2       string
	insertLogsResourceSQL string

	logger *zap.Logger
	cfg    *Config

	usageCollector *usage.UsageCollector

	limiter chan struct{}

	wg        *sync.WaitGroup
	closeChan chan struct{}

	durationHistogram metric.Float64Histogram

	keysCache *ttlcache.Cache[string, struct{}]
	rfCache   *ttlcache.Cache[string, struct{}]

	shouldSkipKeyValue atomic.Value // stores map[string]shouldSkipKey
	maxDistinctValues  int
	fetchKeysInterval  time.Duration
	shutdownFunc       []func() error

	// used to drop logs older than the retention period.
	minAcceptedTs atomic.Value

	// promotedPaths holds a set of JSON paths that should be promoted.
	// Accessed via atomic.Value to allow lock-free reads on hot path.
	promotedPaths             atomic.Value // stores map[string]struct{}
	promotedPathsSyncInterval time.Duration
}

func newExporter(_ exporter.Settings, cfg *Config, opts ...LogExporterOption) (*clickhouseLogsExporter, error) {

	// view should be registered after exporter is initialized
	if err := view.Register(LogsCountView, LogsSizeView); err != nil {
		return nil, err
	}

	e := &clickhouseLogsExporter{
		insertLogsSQLV2:           renderInsertLogsSQLV2(cfg),
		insertLogsResourceSQL:     renderInsertLogsResourceSQL(cfg),
		cfg:                       cfg,
		wg:                        new(sync.WaitGroup),
		closeChan:                 make(chan struct{}),
		maxDistinctValues:         cfg.AttributesLimits.MaxDistinctValues,
		fetchKeysInterval:         cfg.AttributesLimits.FetchKeysInterval,
		promotedPathsSyncInterval: time.Duration(cfg.PromotedPathsSyncInterval) * time.Minute,
		limiter:                   make(chan struct{}, utils.Concurrency()),
	}
	for _, opt := range opts {
		opt(e)
	}

	return e, nil
}

func (e *clickhouseLogsExporter) Start(ctx context.Context, host component.Host) error {
<<<<<<< HEAD
	e.wg.Add(3)

	go func() {
		defer e.wg.Done()
		e.fetchShouldSkipKeys() // Start ticker routine
	}()
	go func() {
		defer e.wg.Done()
		e.fetchShouldUpdateMinAcceptedTs()
	}()
	go func() {
		defer e.wg.Done()
		e.fetchPromotedPaths()
	}()

=======
	e.fetchShouldSkipKeys() // Start ticker routine
	e.fetchShouldUpdateMinAcceptedTs()
>>>>>>> f4f1235d
	return nil
}

func (e *clickhouseLogsExporter) doFetchShouldSkipKeys() {
	query := fmt.Sprintf(`
		SELECT tag_key, tag_type, tag_data_type, uniq(string_value) as string_count, uniq(number_value) as number_count
		FROM %s.%s
		WHERE unix_milli >= (toUnixTimestamp(now() - toIntervalHour(6)) * 1000)
		GROUP BY tag_key, tag_type, tag_data_type
		HAVING string_count > %d OR number_count > %d
		SETTINGS max_threads = 2`, databaseName, distributedTagAttributesV2, e.maxDistinctValues, e.maxDistinctValues)

	e.logger.Debug("fetching should skip keys", zap.String("query", query))

	keys := []shouldSkipKey{}

	err := e.db.Select(context.Background(), &keys, query)
	if err != nil {
		e.logger.Error("error while fetching should skip keys", zap.Error(err))
	}

	shouldSkipKeys := make(map[string]shouldSkipKey)
	for _, key := range keys {
		mapKey := utils.MakeKeyForAttributeKeys(key.TagKey, utils.TagType(key.TagType), utils.TagDataType(key.TagDataType))
		e.logger.Debug("adding to should skip keys", zap.String("key", mapKey), zap.Any("string_count", key.StringCount), zap.Any("number_count", key.NumberCount))
		shouldSkipKeys[mapKey] = key
	}
	e.shouldSkipKeyValue.Store(shouldSkipKeys)
}

func (e *clickhouseLogsExporter) fetchShouldSkipKeys() {
	ticker := time.NewTicker(e.fetchKeysInterval)
	e.shutdownFunc = append(e.shutdownFunc, func() error {
		ticker.Stop()
		return nil
	})

	e.doFetchShouldSkipKeys() // Immediate first fetch
	e.wg.Add(1)
	go func() {
		defer e.wg.Done()
		for {
			select {
			case <-e.closeChan:
				return
			case <-ticker.C:
				e.doFetchShouldSkipKeys()
			}
		}
	}()
}

// fetchPromotedPaths periodically loads promoted JSON paths from ClickHouse into memory.
func (e *clickhouseLogsExporter) fetchPromotedPaths() {
	// initialize with empty map so reads do not need nil checks
	if e.promotedPaths.Load() == nil {
		e.promotedPaths.Store(map[string]struct{}{})
	}

	ticker := time.NewTicker(e.promotedPathsSyncInterval)
	e.shutdownFunc = append(e.shutdownFunc, func() error {
		ticker.Stop()
		return nil
	})

	e.doFetchPromotedPaths() // Immediate first fetch
	for {
		select {
		case <-e.closeChan:
			return
		case <-ticker.C:
			e.doFetchPromotedPaths()
		}
	}
}

func (e *clickhouseLogsExporter) doFetchPromotedPaths() {
	query := fmt.Sprintf(`SELECT path FROM %s.%s SETTINGS max_threads = 1`, databaseName, distributedPromotedPaths)
	e.logger.Debug("fetching promoted paths", zap.String("query", query))

	rows := []struct {
		Path string `ch:"path"`
	}{}
	if err := e.db.Select(context.Background(), &rows, query); err != nil {
		e.logger.Error("error while fetching promoted paths", zap.Error(err))
		return
	}
	updated := make(map[string]struct{}, len(rows))
	for _, r := range rows {
		if r.Path == "" {
			continue
		}
		updated[r.Path] = struct{}{}
	}

	e.promotedPaths.Store(updated)
}

// Shutdown will shutdown the exporter.
func (e *clickhouseLogsExporter) Shutdown(_ context.Context) error {
	close(e.closeChan)
	e.wg.Wait()
	for _, shutdownFunc := range e.shutdownFunc {
		if err := shutdownFunc(); err != nil {
			return err
		}
	}
	if e.usageCollector != nil {
		// TODO: handle error
		_ = e.usageCollector.Stop()
	}

	if e.keysCache != nil {
		e.keysCache.Stop()
	}
	if e.rfCache != nil {
		e.rfCache.Stop()
	}

	if e.db != nil {
		err := e.db.Close()
		if err != nil {
			return err
		}
	}
	return nil
}

type DBResponseTTL struct {
	EngineFull string `ch:"engine_full"`
}

func (e *clickhouseLogsExporter) updateMinAcceptedTs() {
	e.logger.Info("Updating min accepted ts")

	var delTTL uint64 = 15

	seconds := delTTL * 24 * 60 * 60
	acceptedDateTime := time.Now().Add(-time.Duration(seconds) * time.Second)
	e.minAcceptedTs.Store(uint64(acceptedDateTime.UnixNano()))
}

func (e *clickhouseLogsExporter) fetchShouldUpdateMinAcceptedTs() {
	ticker := time.NewTicker(10 * time.Minute)
	e.shutdownFunc = append(e.shutdownFunc, func() error {
		ticker.Stop()
		return nil
	})

	e.updateMinAcceptedTs()
	e.wg.Add(1)
	go func() {
		defer e.wg.Done()
		for {
			select {
			case <-e.closeChan:
				return
			case <-ticker.C:
				e.updateMinAcceptedTs()
			}
		}
	}()
}

func (e *clickhouseLogsExporter) pushLogsData(ctx context.Context, ld plog.Logs) error {
	e.wg.Add(1)
	defer e.wg.Done()

	err := e.pushToClickhouse(ctx, ld)
	if err != nil {
		// we try to remove logs older than the retention period
		// but if we get too many partitions for single INSERT block, we will drop the data
		// StatementSend:code: 252, message: Too many partitions for single INSERT block
		if strings.Contains(err.Error(), "code: 252") {
			e.logger.Warn("too many partitions for single INSERT block, dropping the batch")
			return nil
		}

		return err
	}

	return nil
}

func tsBucket(ts int64, bucketSize int64) int64 {
	return (int64(ts) / int64(bucketSize)) * int64(bucketSize)
}

func (e *clickhouseLogsExporter) pushToClickhouse(ctx context.Context, ld plog.Logs) error {
	oldestAllowedTs := uint64(0)
	if e.minAcceptedTs.Load() != nil {
		oldestAllowedTs = e.minAcceptedTs.Load().(uint64)
	}

	start := time.Now()
	chLen := 5

	// Single-threaded ClickHouse batch owner (consumer)
	var insertLogsStmtV2 driver.Batch
	var insertResourcesStmtV2 driver.Batch
	var tagStatementV2 driver.Batch
	var attributeKeysStmt driver.Batch
	var resourceKeysStmt driver.Batch

	// Consumer: owns ClickHouse batches and appends from records
	var shouldSkipKeys map[string]shouldSkipKey
	if e.shouldSkipKeyValue.Load() != nil {
		shouldSkipKeys = e.shouldSkipKeyValue.Load().(map[string]shouldSkipKey)
	}

	// Run consumer in current goroutine to return error properly
	// Prepare batches first
	tagStatementV2, err := e.db.PrepareBatch(ctx, fmt.Sprintf("INSERT INTO %s.%s", databaseName, distributedTagAttributesV2), driver.WithReleaseConnection())
	if err != nil {
		return fmt.Errorf("PrepareTagBatchV2:%w", err)
	}
	defer tagStatementV2.Close()

	attributeKeysStmt, err = e.db.PrepareBatch(ctx, fmt.Sprintf("INSERT INTO %s.%s", databaseName, distributedLogsAttributeKeys), driver.WithReleaseConnection())
	if err != nil {
		return fmt.Errorf("PrepareAttributeKeysBatch:%w", err)
	}
	defer attributeKeysStmt.Close()

	resourceKeysStmt, err = e.db.PrepareBatch(ctx, fmt.Sprintf("INSERT INTO %s.%s", databaseName, distributedLogsResourceKeys), driver.WithReleaseConnection())
	if err != nil {
		return fmt.Errorf("PrepareResourceKeysBatch:%w", err)
	}
	defer resourceKeysStmt.Close()

	insertLogsStmtV2, err = e.db.PrepareBatch(ctx, e.insertLogsSQLV2, driver.WithReleaseConnection())
	if err != nil {
		return fmt.Errorf("PrepareBatchV2:%w", err)
	}
	defer insertLogsStmtV2.Close()

	// resource fingerprints aggregated by consumer
	resourcesSeen := map[int64]map[string]string{}
	metrics := map[string]usage.Metric{}

	// records channel and limiter
	recordStream := make(chan *Record, cap(e.limiter))
	// ensure recordStream is closed in all scenarios (producer completes or errgroup cancels)
	var closeOnce sync.Once
	closeRecordStream := func() { closeOnce.Do(func() { close(recordStream) }) }
	defer closeRecordStream()
	// wait for all producer goroutines to finish sending before closing channel
	var producersWG sync.WaitGroup

	group, groupCtx := errgroup.WithContext(ctx)

	// consumer: Append to batches and aggregate metrics
	group.Go(func() error {
		for {
			select {
			case <-groupCtx.Done(): // process cancelled by producer error
				return nil
			case <-e.closeChan:
				return errors.New("shutdown has been called")
			case rec, open := <-recordStream:
				if !open {
					return nil
				}
				// tags for resource/scope/attrs
				if err := e.addAttrsToTagStatement(tagStatementV2, attributeKeysStmt, resourceKeysStmt, utils.TagTypeResource, rec.resourceMap, shouldSkipKeys); err != nil {
					return err
				}
				if err := e.addAttrsToTagStatement(tagStatementV2, attributeKeysStmt, resourceKeysStmt, utils.TagTypeScope, rec.scopeMap, shouldSkipKeys); err != nil {
					return err
				}
				if err := e.addAttrsToTagStatement(tagStatementV2, attributeKeysStmt, resourceKeysStmt, utils.TagTypeAttribute, rec.attrsMap, shouldSkipKeys); err != nil {
					return err
				}
				// log fields
				_ = e.addAttrsToTagStatement(tagStatementV2, attributeKeysStmt, resourceKeysStmt, utils.TagTypeLogField, rec.logFields, shouldSkipKeys)

				// append main log row
				if err := insertLogsStmtV2.Append(
					rec.tsBucketStart,
					rec.resourceFP,
					rec.ts,
					rec.ots,
					rec.id,
					rec.traceID,
					rec.spanID,
					rec.traceFlags,
					rec.severityText,
					rec.severityNum,
					rec.body,
					rec.bodyv2,
					rec.promoted,
					rec.attrsMap.StringData,
					rec.attrsMap.NumberData,
					rec.attrsMap.BoolData,
					rec.resourceMap.StringData,
					rec.resourceMap.StringData,
					rec.scopeName,
					rec.scopeVersion,
					rec.scopeMap.StringData,
				); err != nil {
					return fmt.Errorf("StatementAppendLogsV2:%w", err)
				}

				// aggregate RF
				bucket := int64(rec.tsBucketStart)
				if _, ok := resourcesSeen[bucket]; !ok {
					resourcesSeen[bucket] = map[string]string{}
				}
				resourcesSeen[bucket][rec.resourceLabelsJSON] = rec.resourceFP

				// aggregate metrics
				usage.AddMetric(metrics, rec.metricsTenant, rec.metricsCount, rec.metricsSize)
			}
		}
	})

	// Producer: iterate logs and spawn workers limited by e.limiter
	for i := 0; i < ld.ResourceLogs().Len(); i++ {
		logs := ld.ResourceLogs().At(i)
		res := logs.Resource()
		resBytes, _ := getResourceAttributesByte(res)
		resourcesMap := attributesToMap(res.Attributes(), true)
		serializedRes, err := json.Marshal(resourcesMap.StringData)
		if err != nil {
			return fmt.Errorf("couldn't serialize log resource JSON: %w", err)
		}
		resourceJson := string(serializedRes)

		for j := 0; j < logs.ScopeLogs().Len(); j++ {
			scope := logs.ScopeLogs().At(j).Scope()
			scopeName := scope.Name()
			scopeVersion := scope.Version()
			scopeMap := attributesToMap(scope.Attributes(), true)

			records := logs.ScopeLogs().At(j).LogRecords()
			for k := 0; k < records.Len(); k++ {
				record := records.At(k)

				// acquire limiter slot
				select {
				case <-groupCtx.Done():
					continue // to reach group.Wait()
				case <-e.closeChan:
					return errors.New("shutdown has been called")
				case e.limiter <- struct{}{}:
				}

				producersWG.Add(1)
				group.Go(func() error {
					defer func() { <-e.limiter; producersWG.Done() }()

					// timestamps
					ts := uint64(record.Timestamp())
					ots := uint64(record.ObservedTimestamp())
					if ots == 0 {
						ots = uint64(time.Now().UnixNano())
					}
					if ts == 0 {
						ts = ots
					}
					if ts < oldestAllowedTs {
						e.logger.Debug("skipping log", zap.Uint64("ts", ts), zap.Uint64("oldestAllowedTs", oldestAllowedTs))
						return nil
					}

					id, err := ksuid.NewRandomWithTime(time.Unix(0, int64(ts)))
					if err != nil {
						return fmt.Errorf("IdGenError:%w", err)
					}

					lBucketStart := tsBucket(int64(ts/1000000000), distributedLogsResourceV2Seconds)

					// fingerprint for resourceJson
					fp := fingerprint.CalculateFingerprint(res.Attributes().AsRaw(), fingerprint.ResourceHierarchy())

					attrsMap := attributesToMap(record.Attributes(), false)

					if len(resourcesMap.StringData) > 100 {
						e.logger.Warn("resourcemap exceeded the limit of 100 keys")
					}

					body := record.Body()
					promoted := pcommon.NewValueMap()
					bodyv2 := pcommon.NewValueMap()
					if body.Type() == pcommon.ValueTypeMap {
						// Work on a local mutable copy of the body to avoid mutating
						// the shared pdata across goroutines.
						mutableBody := pcommon.NewValueMap()
						body.CopyTo(mutableBody)

						// promoted paths extraction using cached set
						promotedSet := e.promotedPaths.Load().(map[string]struct{})

						// set values to promoted and bodyv2
						promoted = buildPromotedAndPruneBody(mutableBody, promotedSet)
						bodyv2 = mutableBody

						// set body to empty string if body column compatibility is disabled
						if constants.BodyColumnCompatibilityDisabled {
							body = pcommon.NewValueEmpty()
						}
					}

					// metrics
					tenant := usage.GetTenantNameFromResource(logs.Resource())
					attrBytes, _ := json.Marshal(record.Attributes().AsRaw())

					rec := &Record{
						tsBucketStart:      uint64(lBucketStart),
						resourceFP:         fp,
						ts:                 ts,
						ots:                ots,
						id:                 id.String(),
						traceID:            utils.TraceIDToHexOrEmptyString(record.TraceID()),
						spanID:             utils.SpanIDToHexOrEmptyString(record.SpanID()),
						traceFlags:         uint32(record.Flags()),
						severityText:       record.SeverityText(),
						severityNum:        uint8(record.SeverityNumber()),
						body:               getStringifiedBody(body),
						bodyv2:             getStringifiedBody(bodyv2),
						promoted:           getStringifiedBody(promoted),
						scopeName:          scopeName,
						scopeVersion:       scopeVersion,
						resourceLabelsJSON: resourceJson,
						resourceMap:        resourcesMap,
						scopeMap:           scopeMap,
						attrsMap:           attrsMap,
						logFields:          attributeMap{StringData: map[string]string{"severity_text": record.SeverityText()}, NumberData: map[string]float64{"severity_number": float64(record.SeverityNumber())}},
						metricsTenant:      tenant,
						metricsCount:       1,
						metricsSize:        int64(len([]byte(record.Body().AsString())) + len(attrBytes) + len(resBytes)),
					}

					select {
					case <-groupCtx.Done():
						return nil
					case <-e.closeChan:
						return errors.New("shutdown has been called")
					case recordStream <- rec:
						return nil
					}
				})
			}
		}
	}

	// Close the record stream only after all producers finish
	go func() {
		producersWG.Wait()
		closeRecordStream()
	}()

	err = group.Wait()
	if err != nil {
		return err
	}

	// Prepare and append resources fingerprints
	insertResourcesStmtV2, err = e.db.PrepareBatch(
		ctx,
		e.insertLogsResourceSQL,
		driver.WithReleaseConnection(),
	)
	if err != nil {
		return fmt.Errorf("couldn't PrepareBatch for inserting resource fingerprints :%w", err)
	}
	defer insertResourcesStmtV2.Close()

	for bucketTs, resources := range resourcesSeen {
		for resourceLabels, fingerprint := range resources {
			key := utils.MakeKeyForRFCache(bucketTs, fingerprint)
			if e.rfCache.Get(key) != nil {
				e.logger.Debug("resource fingerprint already present in cache, skipping", zap.String("key", key))
				continue
			}
			_ = insertResourcesStmtV2.Append(
				resourceLabels,
				fingerprint,
				bucketTs,
			)
			e.rfCache.Set(key, struct{}{}, ttlcache.DefaultTTL)
		}
	}

	var wg sync.WaitGroup
	chErr := make(chan error, chLen)
	chDuration := make(chan statementSendDuration, chLen)

	wg.Add(chLen)
	go send(insertLogsStmtV2, distributedLogsTableV2, chDuration, chErr, &wg)
	go send(insertResourcesStmtV2, distributedLogsResourceV2, chDuration, chErr, &wg)
	go send(attributeKeysStmt, distributedLogsAttributeKeys, chDuration, chErr, &wg)
	go send(resourceKeysStmt, distributedLogsResourceKeys, chDuration, chErr, &wg)
	go send(tagStatementV2, distributedTagAttributesV2, chDuration, chErr, &wg)
	wg.Wait()
	close(chErr)

	// store the duration for send the data
	for i := 0; i < chLen; i++ {
		sendDuration := <-chDuration
		e.durationHistogram.Record(
			ctx,
			float64(sendDuration.duration.Milliseconds()),
			metric.WithAttributes(
				attribute.String("table", sendDuration.Name),
				attribute.String("exporter", pipeline.SignalLogs.String()),
			),
		)
	}

	// check the errors
	for i := 0; i < chLen; i++ {
		if r := <-chErr; r != nil {
			return fmt.Errorf("StatementSend:%w", r)
		}
	}

	duration := time.Since(start)
	e.logger.Debug("insert logs", zap.Int("records", ld.LogRecordCount()),
		zap.String("cost", duration.String()))

	for k, v := range metrics {
		_ = stats.RecordWithTags(ctx, []tag.Mutator{tag.Upsert(usage.TagTenantKey, k), tag.Upsert(usage.TagExporterIdKey, e.id.String())}, ExporterSigNozSentLogRecords.M(int64(v.Count)), ExporterSigNozSentLogRecordsBytes.M(int64(v.Size)))
	}

	return nil
}

func send(statement driver.Batch, tableName string, durationCh chan<- statementSendDuration, chErr chan<- error, wg *sync.WaitGroup) {
	defer wg.Done()
	start := time.Now()
	err := statement.Send()
	chErr <- err
	durationCh <- statementSendDuration{
		Name:     tableName,
		duration: time.Since(start),
	}
}

func getStringifiedBody(body pcommon.Value) string {
	var strBody string
	switch body.Type() {
	case pcommon.ValueTypeBytes:
		strBody = string(body.Bytes().AsRaw())
	default:
		strBody = body.AsString()
	}
	return strBody
}

func (e *clickhouseLogsExporter) addAttrsToAttributeKeysStatement(
	attributeKeysStmt driver.Batch,
	resourceKeysStmt driver.Batch,
	key string,
	tagType utils.TagType,
	datatype utils.TagDataType,
) {
	if keycheck.IsRandomKey(key) {
		return
	}
	cacheKey := utils.MakeKeyForAttributeKeys(key, tagType, datatype)
	// skip if the key is already present
	if item := e.keysCache.Get(cacheKey); item != nil {
		e.logger.Debug("key already present in cache, skipping", zap.String("key", key))
		return
	}

	switch tagType {
	case utils.TagTypeResource:
		// TODO: handle error
		_ = resourceKeysStmt.Append(
			key,
			datatype,
		)
	case utils.TagTypeAttribute:
		// TODO: handle error
		_ = attributeKeysStmt.Append(
			key,
			datatype,
		)
	}
	e.keysCache.Set(cacheKey, struct{}{}, ttlcache.DefaultTTL)
}

func (e *clickhouseLogsExporter) addAttrsToTagStatement(
	tagStatementV2 driver.Batch,
	attributeKeysStmt driver.Batch,
	resourceKeysStmt driver.Batch,
	tagType utils.TagType,
	attrs attributeMap,
	shouldSkipKeys map[string]shouldSkipKey,
) error {
	unixMilli := (time.Now().UnixMilli() / 3600000) * 3600000
	for attrKey, attrVal := range attrs.StringData {
		if keycheck.IsRandomKey(attrKey) {
			continue
		}
		e.addAttrsToAttributeKeysStatement(attributeKeysStmt, resourceKeysStmt, attrKey, tagType, utils.TagDataTypeString)
		if len(attrVal) > common.MaxAttributeValueLength {
			e.logger.Debug("attribute value length exceeds the limit", zap.String("key", attrKey))
			continue
		}

		key := utils.MakeKeyForAttributeKeys(attrKey, tagType, utils.TagDataTypeString)
		if _, ok := shouldSkipKeys[key]; ok {
			e.logger.Debug("key has been skipped", zap.String("key", key))
			continue
		}
		err := tagStatementV2.Append(
			unixMilli,
			attrKey,
			tagType,
			utils.TagDataTypeString,
			attrVal,
			nil,
		)
		if err != nil {
			return fmt.Errorf("could not append string attribute to batch, err: %w", err)
		}
	}

	for numKey, numVal := range attrs.NumberData {
		if keycheck.IsRandomKey(numKey) {
			continue
		}
		e.addAttrsToAttributeKeysStatement(attributeKeysStmt, resourceKeysStmt, numKey, tagType, utils.TagDataTypeNumber)
		key := utils.MakeKeyForAttributeKeys(numKey, tagType, utils.TagDataTypeNumber)
		if _, ok := shouldSkipKeys[key]; ok {
			e.logger.Debug("key has been skipped", zap.String("key", key))
			continue
		}
		err := tagStatementV2.Append(
			unixMilli,
			numKey,
			tagType,
			utils.TagDataTypeNumber,
			nil,
			numVal,
		)
		if err != nil {
			return fmt.Errorf("could not append number attribute to batch, err: %w", err)
		}
	}
	for boolKey := range attrs.BoolData {
		if keycheck.IsRandomKey(boolKey) {
			continue
		}
		e.addAttrsToAttributeKeysStatement(attributeKeysStmt, resourceKeysStmt, boolKey, tagType, utils.TagDataTypeBool)

		key := utils.MakeKeyForAttributeKeys(boolKey, tagType, utils.TagDataTypeBool)
		if _, ok := shouldSkipKeys[key]; ok {
			e.logger.Debug("key has been skipped", zap.String("key", key))
			continue
		}

		err := tagStatementV2.Append(
			unixMilli,
			boolKey,
			tagType,
			utils.TagDataTypeBool,
			nil,
			nil,
		)
		if err != nil {
			return fmt.Errorf("could not append bool attribute to batch, err: %w", err)
		}
	}
	return nil
}

func attributesToMap(attributes pcommon.Map, forceStringValues bool) (response attributeMap) {
	response.BoolData = map[string]bool{}
	response.StringData = map[string]string{}
	response.NumberData = map[string]float64{}
	attributes.Range(func(k string, v pcommon.Value) bool {
		if forceStringValues {
			// store everything as string
			response.StringData[k] = v.AsString()
		} else {
			switch v.Type() {
			case pcommon.ValueTypeInt:
				response.NumberData[k] = float64(v.Int())
			case pcommon.ValueTypeDouble:
				response.NumberData[k] = v.Double()
			case pcommon.ValueTypeBool:
				response.BoolData[k] = v.Bool()
			default: // store it as string
				response.StringData[k] = v.AsString()
			}
		}

		return true
	})
	return response
}

// newClickhouseClient create a clickhouse client.
func newClickhouseClient(_ *zap.Logger, cfg *Config) (clickhouse.Conn, error) {
	ctx := context.Background()
	options, err := clickhouse.ParseDSN(cfg.DSN)
	if err != nil {
		return nil, err
	}

	// setting maxIdleConnections = numConsumers + 1 to avoid `prepareBatch:clickhouse: acquire conn timeout` error
	maxIdleConnections := cfg.QueueBatchConfig.NumConsumers + 1
	if options.MaxIdleConns < maxIdleConnections {
		options.MaxIdleConns = maxIdleConnections
		options.MaxOpenConns = maxIdleConnections + 5
	}

	db, err := clickhouse.Open(options)
	if err != nil {
		return nil, err
	}

	if err := db.Ping(ctx); err != nil {
		return nil, err
	}
	return db, nil
}

func renderInsertLogsSQLV2(_ *Config) string {
	return fmt.Sprintf(insertLogsSQLTemplateV2, databaseName, distributedLogsTableV2)
}

func renderInsertLogsResourceSQL(_ *Config) string {
	return fmt.Sprintf(insertLogsResourceSQLTemplate, databaseName, distributedLogsResourceV2)
}<|MERGE_RESOLUTION|>--- conflicted
+++ resolved
@@ -231,26 +231,8 @@
 }
 
 func (e *clickhouseLogsExporter) Start(ctx context.Context, host component.Host) error {
-<<<<<<< HEAD
-	e.wg.Add(3)
-
-	go func() {
-		defer e.wg.Done()
-		e.fetchShouldSkipKeys() // Start ticker routine
-	}()
-	go func() {
-		defer e.wg.Done()
-		e.fetchShouldUpdateMinAcceptedTs()
-	}()
-	go func() {
-		defer e.wg.Done()
-		e.fetchPromotedPaths()
-	}()
-
-=======
 	e.fetchShouldSkipKeys() // Start ticker routine
 	e.fetchShouldUpdateMinAcceptedTs()
->>>>>>> f4f1235d
 	return nil
 }
 
