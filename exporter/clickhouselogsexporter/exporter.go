--- conflicted
+++ resolved
@@ -131,10 +131,6 @@
 }
 
 // Record represents a prepared log record, ready to be appended to ClickHouse batches.
-<<<<<<< HEAD
-// Note: no ClickHouse batch is touched outside the consumer goroutine.
-=======
->>>>>>> 307bd17d
 type Record struct {
 	// batch columns
 	tsBucketStart uint64
@@ -148,34 +144,16 @@
 	severityText  string
 	severityNum   uint8
 	body          string
-<<<<<<< HEAD
 	bodyv2        string
 	promoted      string
 	scopeName     string
 	scopeVersion  string
-
-	// for tag statements and resource-fingerprint table
-	resourceLabelsJSON string
-
-=======
-	scopeName     string
-	scopeVersion  string
-
->>>>>>> 307bd17d
 	// attribute/tag maps to be appended by the single consumer
 	resourceMap attributeMap
 	scopeMap    attributeMap
 	attrsMap    attributeMap
 	logFields   attributeMap
-<<<<<<< HEAD
-
-	// metrics delta
-	metricsTenant string
-	metricsCount  int64
-	metricsSize   int64
-=======
 	recordSize  int64
->>>>>>> 307bd17d
 }
 
 type statementSendDuration struct {
@@ -204,26 +182,16 @@
 	keysCache *ttlcache.Cache[string, struct{}]
 	rfCache   *ttlcache.Cache[string, struct{}]
 
-<<<<<<< HEAD
-	shouldSkipKeyValue atomic.Value // stores map[string]shouldSkipKey
-	maxDistinctValues  int
-	fetchKeysInterval  time.Duration
-	shutdownFunc       []func() error
-
-	// used to drop logs older than the retention period.
-	minAcceptedTs atomic.Value
-
-	// promotedPaths holds a set of JSON paths that should be promoted.
-	// Accessed via atomic.Value to allow lock-free reads on hot path.
-	promotedPaths             atomic.Value // stores map[string]struct{}
-	promotedPathsSyncInterval time.Duration
-=======
 	shouldSkipKeyValue    atomic.Value // stores map[string]shouldSkipKey
 	maxDistinctValues     int
 	fetchKeysInterval     time.Duration
 	shutdownFuncs         []func() error
 	maxAllowedDataAgeDays uint64
->>>>>>> 307bd17d
+
+	// promotedPaths holds a set of JSON paths that should be promoted.
+	// Accessed via atomic.Value to allow lock-free reads on hot path.
+	promotedPaths             atomic.Value // stores map[string]struct{}
+	promotedPathsSyncInterval time.Duration
 }
 
 func newExporter(_ exporter.Settings, cfg *Config, opts ...LogExporterOption) (*clickhouseLogsExporter, error) {
@@ -234,7 +202,6 @@
 	}
 
 	e := &clickhouseLogsExporter{
-<<<<<<< HEAD
 		insertLogsSQLV2:           renderInsertLogsSQLV2(cfg),
 		insertLogsResourceSQL:     renderInsertLogsResourceSQL(cfg),
 		cfg:                       cfg,
@@ -244,17 +211,7 @@
 		fetchKeysInterval:         cfg.AttributesLimits.FetchKeysInterval,
 		promotedPathsSyncInterval: time.Duration(cfg.PromotedPathsSyncInterval) * time.Minute,
 		limiter:                   make(chan struct{}, utils.Concurrency()),
-=======
-		insertLogsSQLV2:       renderInsertLogsSQLV2(cfg),
-		insertLogsResourceSQL: renderInsertLogsResourceSQL(cfg),
-		cfg:                   cfg,
-		wg:                    new(sync.WaitGroup),
-		closeChan:             make(chan struct{}),
-		maxDistinctValues:     cfg.AttributesLimits.MaxDistinctValues,
-		fetchKeysInterval:     cfg.AttributesLimits.FetchKeysInterval,
-		limiter:               make(chan struct{}, utils.Concurrency()),
-		maxAllowedDataAgeDays: 15,
->>>>>>> 307bd17d
+		maxAllowedDataAgeDays:     15,
 	}
 	for _, opt := range opts {
 		opt(e)
@@ -265,11 +222,7 @@
 
 func (e *clickhouseLogsExporter) Start(ctx context.Context, host component.Host) error {
 	e.fetchShouldSkipKeys() // Start ticker routine
-<<<<<<< HEAD
-	e.fetchShouldUpdateMinAcceptedTs()
 	e.fetchPromotedPaths()
-=======
->>>>>>> 307bd17d
 	return nil
 }
 
@@ -302,11 +255,7 @@
 
 func (e *clickhouseLogsExporter) fetchShouldSkipKeys() {
 	ticker := time.NewTicker(e.fetchKeysInterval)
-<<<<<<< HEAD
-	e.shutdownFunc = append(e.shutdownFunc, func() error {
-=======
 	e.shutdownFuncs = append(e.shutdownFuncs, func() error {
->>>>>>> 307bd17d
 		ticker.Stop()
 		return nil
 	})
@@ -324,7 +273,6 @@
 			}
 		}
 	}()
-<<<<<<< HEAD
 }
 
 // fetchPromotedPaths periodically loads promoted JSON paths from ClickHouse into memory.
@@ -335,7 +283,7 @@
 	}
 
 	ticker := time.NewTicker(e.promotedPathsSyncInterval)
-	e.shutdownFunc = append(e.shutdownFunc, func() error {
+	e.shutdownFuncs = append(e.shutdownFuncs, func() error {
 		ticker.Stop()
 		return nil
 	})
@@ -375,21 +323,14 @@
 	}
 
 	e.promotedPaths.Store(updated)
-=======
->>>>>>> 307bd17d
 }
 
 // Shutdown will shutdown the exporter.
 func (e *clickhouseLogsExporter) Shutdown(_ context.Context) error {
 	close(e.closeChan)
 	e.wg.Wait()
-<<<<<<< HEAD
-	for _, shutdownFunc := range e.shutdownFunc {
+	for _, shutdownFunc := range e.shutdownFuncs {
 		if err := shutdownFunc(); err != nil {
-=======
-	for _, shutdownFuncs := range e.shutdownFuncs {
-		if err := shutdownFuncs(); err != nil {
->>>>>>> 307bd17d
 			return err
 		}
 	}
@@ -414,45 +355,6 @@
 	return nil
 }
 
-<<<<<<< HEAD
-type DBResponseTTL struct {
-	EngineFull string `ch:"engine_full"`
-}
-
-func (e *clickhouseLogsExporter) updateMinAcceptedTs() {
-	e.logger.Info("Updating min accepted ts")
-
-	var delTTL uint64 = 15
-
-	seconds := delTTL * 24 * 60 * 60
-	acceptedDateTime := time.Now().Add(-time.Duration(seconds) * time.Second)
-	e.minAcceptedTs.Store(uint64(acceptedDateTime.UnixNano()))
-}
-
-func (e *clickhouseLogsExporter) fetchShouldUpdateMinAcceptedTs() {
-	ticker := time.NewTicker(10 * time.Minute)
-	e.shutdownFunc = append(e.shutdownFunc, func() error {
-		ticker.Stop()
-		return nil
-	})
-
-	e.updateMinAcceptedTs()
-	e.wg.Add(1)
-	go func() {
-		defer e.wg.Done()
-		for {
-			select {
-			case <-e.closeChan:
-				return
-			case <-ticker.C:
-				e.updateMinAcceptedTs()
-			}
-		}
-	}()
-}
-
-=======
->>>>>>> 307bd17d
 func (e *clickhouseLogsExporter) pushLogsData(ctx context.Context, ld plog.Logs) error {
 	e.wg.Add(1)
 	defer e.wg.Done()
@@ -496,8 +398,12 @@
 		shouldSkipKeys = e.shouldSkipKeyValue.Load().(map[string]shouldSkipKey)
 	}
 
-<<<<<<< HEAD
-	// Run consumer in current goroutine to return error properly
+	select {
+	case <-e.closeChan:
+		return errors.New("shutdown has been called")
+	default:
+	}
+
 	// Prepare batches first
 	tagStatementV2, err := e.db.PrepareBatch(ctx, fmt.Sprintf("INSERT INTO %s.%s", databaseName, distributedTagAttributesV2), driver.WithReleaseConnection())
 	if err != nil {
@@ -529,13 +435,24 @@
 
 	// records channel and limiter
 	recordStream := make(chan *Record, cap(e.limiter))
+
 	// ensure recordStream is closed in all scenarios (producer completes or errgroup cancels)
+	// Case 1: Producer completes successfully; consumer will not exit until channel is closed
+	//  and hence closing the channel is required to allow the consumer to exit else code will be
+	//  stuck at group.Wait() waiting forever for consumer to exit when the last batch of concurrent logs have been sent in the channel
+	// Case 2: Error occurr in either producer or consumer; both will exit with the help of groupCtx.Done()
+	//  and channel will get closed by after waiting for producerWG
+	// Case 3: Error occurred in producer loop, outside the errgroup, defer closeRecordStream() will be called
+	//  for closing the channel
 	var closeOnce sync.Once
 	closeRecordStream := func() { closeOnce.Do(func() { close(recordStream) }) }
 	defer closeRecordStream()
 	// wait for all producer goroutines to finish sending before closing channel
+	// if Channel closed before all producers finish, we will get a panic of send on closed channel
 	var producersWG sync.WaitGroup
 
+	// Why SetLimit(utils.Concurrency()) is not used?
+	// because we want to limit the number of producers but the Consumer is also part of same errgroup
 	group, groupCtx := errgroup.WithContext(ctx)
 
 	// consumer: Append to batches and aggregate metrics
@@ -544,8 +461,6 @@
 			select {
 			case <-groupCtx.Done(): // process cancelled by producer error
 				return nil
-			case <-e.closeChan:
-				return errors.New("shutdown has been called")
 			case rec, open := <-recordStream:
 				if !open {
 					return nil
@@ -590,134 +505,15 @@
 					return fmt.Errorf("StatementAppendLogsV2:%w", err)
 				}
 
-				// aggregate RF
-				bucket := int64(rec.tsBucketStart)
-				if _, ok := resourcesSeen[bucket]; !ok {
-					resourcesSeen[bucket] = map[string]string{}
-				}
-				resourcesSeen[bucket][rec.resourceLabelsJSON] = rec.resourceFP
-
-				// aggregate metrics
-				usage.AddMetric(metrics, rec.metricsTenant, rec.metricsCount, rec.metricsSize)
-=======
-	select {
-	case <-e.closeChan:
-		return errors.New("shutdown has been called")
-	default:
-	}
-
-	// Prepare batches first
-	tagStatementV2, err := e.db.PrepareBatch(ctx, fmt.Sprintf("INSERT INTO %s.%s", databaseName, distributedTagAttributesV2), driver.WithReleaseConnection())
-	if err != nil {
-		return fmt.Errorf("PrepareTagBatchV2:%w", err)
-	}
-	defer tagStatementV2.Close()
-
-	attributeKeysStmt, err = e.db.PrepareBatch(ctx, fmt.Sprintf("INSERT INTO %s.%s", databaseName, distributedLogsAttributeKeys), driver.WithReleaseConnection())
-	if err != nil {
-		return fmt.Errorf("PrepareAttributeKeysBatch:%w", err)
-	}
-	defer attributeKeysStmt.Close()
-
-	resourceKeysStmt, err = e.db.PrepareBatch(ctx, fmt.Sprintf("INSERT INTO %s.%s", databaseName, distributedLogsResourceKeys), driver.WithReleaseConnection())
-	if err != nil {
-		return fmt.Errorf("PrepareResourceKeysBatch:%w", err)
-	}
-	defer resourceKeysStmt.Close()
-
-	insertLogsStmtV2, err = e.db.PrepareBatch(ctx, e.insertLogsSQLV2, driver.WithReleaseConnection())
-	if err != nil {
-		return fmt.Errorf("PrepareBatchV2:%w", err)
-	}
-	defer insertLogsStmtV2.Close()
-
-	// resource fingerprints aggregated by consumer
-	resourcesSeen := map[int64]map[string]string{}
-	metrics := map[string]usage.Metric{}
-
-	// records channel and limiter
-	recordStream := make(chan *Record, cap(e.limiter))
-
-	// ensure recordStream is closed in all scenarios (producer completes or errgroup cancels)
-	// Case 1: Producer completes successfully; consumer will not exit until channel is closed
-	//  and hence closing the channel is required to allow the consumer to exit else code will be
-	//  stuck at group.Wait() waiting forever for consumer to exit when the last batch of concurrent logs have been sent in the channel
-	// Case 2: Error occurr in either producer or consumer; both will exit with the help of groupCtx.Done()
-	//  and channel will get closed by after waiting for producerWG
-	// Case 3: Error occurred in producer loop, outside the errgroup, defer closeRecordStream() will be called
-	//  for closing the channel
-	var closeOnce sync.Once
-	closeRecordStream := func() { closeOnce.Do(func() { close(recordStream) }) }
-	defer closeRecordStream()
-	// wait for all producer goroutines to finish sending before closing channel
-	// if Channel closed before all producers finish, we will get a panic of send on closed channel
-	var producersWG sync.WaitGroup
-
-	// Why SetLimit(utils.Concurrency()) is not used?
-	// because we want to limit the number of producers but the Consumer is also part of same errgroup
-	group, groupCtx := errgroup.WithContext(ctx)
-
-	// consumer: Append to batches and aggregate metrics
-	group.Go(func() error {
-		for {
-			select {
-			case <-groupCtx.Done(): // process cancelled by producer error
-				return nil
-			case rec, open := <-recordStream:
-				if !open {
-					return nil
-				}
-				// tags for resource/scope/attrs
-				if err := e.addAttrsToTagStatement(tagStatementV2, attributeKeysStmt, resourceKeysStmt, utils.TagTypeResource, rec.resourceMap, shouldSkipKeys); err != nil {
-					return err
-				}
-				if err := e.addAttrsToTagStatement(tagStatementV2, attributeKeysStmt, resourceKeysStmt, utils.TagTypeScope, rec.scopeMap, shouldSkipKeys); err != nil {
-					return err
-				}
-				if err := e.addAttrsToTagStatement(tagStatementV2, attributeKeysStmt, resourceKeysStmt, utils.TagTypeAttribute, rec.attrsMap, shouldSkipKeys); err != nil {
-					return err
-				}
-				// log fields
-				_ = e.addAttrsToTagStatement(tagStatementV2, attributeKeysStmt, resourceKeysStmt, utils.TagTypeLogField, rec.logFields, shouldSkipKeys)
-
-				// append main log row
-				if err := insertLogsStmtV2.Append(
-					rec.tsBucketStart,
-					rec.resourceFP,
-					rec.ts,
-					rec.ots,
-					rec.id,
-					rec.traceID,
-					rec.spanID,
-					rec.traceFlags,
-					rec.severityText,
-					rec.severityNum,
-					rec.body,
-					rec.attrsMap.StringData,
-					rec.attrsMap.NumberData,
-					rec.attrsMap.BoolData,
-					rec.resourceMap.StringData,
-					rec.resourceMap.StringData,
-					rec.scopeName,
-					rec.scopeVersion,
-					rec.scopeMap.StringData,
-				); err != nil {
-					return fmt.Errorf("StatementAppendLogsV2:%w", err)
-				}
-
 				// aggregate metrics
 				tenant := usage.GetTenantNameFromResource()
 				usage.AddMetric(metrics, tenant, 1, rec.recordSize)
->>>>>>> 307bd17d
 			}
 		}
 	})
 
 	// Producer: iterate logs and spawn workers limited by e.limiter
-<<<<<<< HEAD
-=======
 producerIteration:
->>>>>>> 307bd17d
 	for i := 0; i < ld.ResourceLogs().Len(); i++ {
 		logs := ld.ResourceLogs().At(i)
 		res := logs.Resource()
@@ -739,19 +535,10 @@
 			for k := 0; k < records.Len(); k++ {
 				record := records.At(k)
 
-<<<<<<< HEAD
-				// acquire limiter slot
-				select {
-				case <-groupCtx.Done():
-					continue // to reach group.Wait()
-				case <-e.closeChan:
-					return errors.New("shutdown has been called")
-=======
 				// block the execution until we acquire limiter slot
 				select {
 				case <-groupCtx.Done():
 					break producerIteration // immidiately break the producer loop and reach group.Wait()
->>>>>>> 307bd17d
 				case e.limiter <- struct{}{}:
 				}
 
@@ -781,10 +568,6 @@
 					lBucketStart := tsBucket(int64(ts/1000000000), distributedLogsResourceV2Seconds)
 
 					// fingerprint for resourceJson
-<<<<<<< HEAD
-					fp := fingerprint.CalculateFingerprint(res.Attributes().AsRaw(), fingerprint.ResourceHierarchy())
-
-=======
 					if _, exists := resourcesSeen[int64(lBucketStart)]; !exists {
 						resourcesSeen[int64(lBucketStart)] = map[string]string{}
 					}
@@ -793,7 +576,6 @@
 						fp = fingerprint.CalculateFingerprint(res.Attributes().AsRaw(), fingerprint.ResourceHierarchy())
 						resourcesSeen[int64(lBucketStart)][resourceJson] = fp
 					}
->>>>>>> 307bd17d
 					attrsMap := attributesToMap(record.Attributes(), false)
 
 					if len(resourcesMap.StringData) > 100 {
@@ -801,7 +583,6 @@
 					}
 
 					body := record.Body()
-<<<<<<< HEAD
 					promoted := pcommon.NewValueMap()
 					bodyv2 := pcommon.NewValueMap()
 					if body.Type() == pcommon.ValueTypeMap {
@@ -822,62 +603,6 @@
 							body = pcommon.NewValueEmpty()
 						}
 					}
-
-					// metrics
-					tenant := usage.GetTenantNameFromResource(logs.Resource())
-					attrBytes, _ := json.Marshal(record.Attributes().AsRaw())
-
-					rec := &Record{
-						tsBucketStart:      uint64(lBucketStart),
-						resourceFP:         fp,
-						ts:                 ts,
-						ots:                ots,
-						id:                 id.String(),
-						traceID:            utils.TraceIDToHexOrEmptyString(record.TraceID()),
-						spanID:             utils.SpanIDToHexOrEmptyString(record.SpanID()),
-						traceFlags:         uint32(record.Flags()),
-						severityText:       record.SeverityText(),
-						severityNum:        uint8(record.SeverityNumber()),
-						body:               getStringifiedBody(body),
-						bodyv2:             getStringifiedBody(bodyv2),
-						promoted:           getStringifiedBody(promoted),
-						scopeName:          scopeName,
-						scopeVersion:       scopeVersion,
-						resourceLabelsJSON: resourceJson,
-						resourceMap:        resourcesMap,
-						scopeMap:           scopeMap,
-						attrsMap:           attrsMap,
-						logFields:          attributeMap{StringData: map[string]string{"severity_text": record.SeverityText()}, NumberData: map[string]float64{"severity_number": float64(record.SeverityNumber())}},
-						metricsTenant:      tenant,
-						metricsCount:       1,
-						metricsSize:        int64(len([]byte(record.Body().AsString())) + len(attrBytes) + len(resBytes)),
-					}
-
-					select {
-					case <-groupCtx.Done():
-						return nil
-					case <-e.closeChan:
-						return errors.New("shutdown has been called")
-					case recordStream <- rec:
-						return nil
-					}
-				})
-			}
-		}
-	}
-
-	// Close the record stream only after all producers finish
-	go func() {
-		producersWG.Wait()
-		closeRecordStream()
-	}()
-
-	err = group.Wait()
-	if err != nil {
-		return err
-	}
-
-=======
 
 					// record size calculation
 					attrBytes, _ := json.Marshal(record.Attributes().AsRaw())
@@ -894,6 +619,8 @@
 						severityText:  record.SeverityText(),
 						severityNum:   uint8(record.SeverityNumber()),
 						body:          getStringifiedBody(body),
+						bodyv2:        getStringifiedBody(bodyv2),
+						promoted:      getStringifiedBody(promoted),
 						scopeName:     scopeName,
 						scopeVersion:  scopeVersion,
 						resourceMap:   resourcesMap,
@@ -920,7 +647,6 @@
 		return err
 	}
 
->>>>>>> 307bd17d
 	// Prepare and append resources fingerprints
 	insertResourcesStmtV2, err = e.db.PrepareBatch(
 		ctx,
