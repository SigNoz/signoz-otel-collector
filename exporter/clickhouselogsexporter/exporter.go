--- conflicted
+++ resolved
@@ -37,11 +37,8 @@
 	"go.opencensus.io/stats"
 	"go.opencensus.io/stats/view"
 	"go.opencensus.io/tag"
-<<<<<<< HEAD
+	"go.opentelemetry.io/collector/component"
 	"go.opentelemetry.io/collector/exporter"
-=======
-	"go.opentelemetry.io/collector/component"
->>>>>>> 9966c2ac
 	"go.opentelemetry.io/collector/pdata/pcommon"
 	"go.opentelemetry.io/collector/pdata/plog"
 	"go.opentelemetry.io/collector/pipeline"
@@ -129,20 +126,16 @@
 		return nil, err
 	}
 
-<<<<<<< HEAD
 	durationHistogram, err := meter.Float64Histogram(
 		"exporter_db_write_latency",
-		metric.WithDescription("Time taken to write data to ClickHouse"),
 		metric.WithUnit("ms"),
 		metric.WithExplicitBucketBoundaries(250, 500, 750, 1000, 2000, 2500, 3000, 4000, 5000, 6000, 8000, 10000, 15000, 25000, 30000),
 	)
 	if err != nil {
 		return nil, err
 	}
-=======
 	// keys cache is used to avoid duplicate inserts for the same attribute key.
 	keysCache := ttlcache.New[string, struct{}](
-		ttlcache.WithTTL[string, struct{}](240*time.Minute),
 		ttlcache.WithCapacity[string, struct{}](50000),
 	)
 	go keysCache.Start()
@@ -156,10 +149,8 @@
 		ttlcache.WithCapacity[string, struct{}](100000),
 	)
 	go rfCache.Start()
->>>>>>> 9966c2ac
 
 	return &clickhouseLogsExporter{
-		id:                id,
 		db:                client,
 		insertLogsSQL:     insertLogsSQL,
 		insertLogsSQLV2:   insertLogsSQLV2,
@@ -169,14 +160,11 @@
 		wg:                new(sync.WaitGroup),
 		closeChan:         make(chan struct{}),
 		useNewSchema:      cfg.UseNewSchema,
-<<<<<<< HEAD
 		durationHistogram: durationHistogram,
-=======
 		keysCache:         keysCache,
 		rfCache:           rfCache,
 		maxDistinctValues: cfg.AttributesLimits.MaxDistinctValues,
 		fetchKeysInterval: cfg.AttributesLimits.FetchKeysInterval,
->>>>>>> 9966c2ac
 	}, nil
 }
 
@@ -609,24 +597,6 @@
 			stats.RecordWithTags(ctx, []tag.Mutator{tag.Upsert(usage.TagTenantKey, k), tag.Upsert(usage.TagExporterIdKey, e.id.String())}, ExporterSigNozSentLogRecords.M(int64(v.Count)), ExporterSigNozSentLogRecordsBytes.M(int64(v.Size)))
 		}
 
-<<<<<<< HEAD
-		// push tag attributes
-		tagWriteStart := time.Now()
-		err = tagStatement.Send()
-		e.durationHistogram.Record(
-			ctx,
-			float64(time.Since(tagWriteStart).Milliseconds()),
-			metric.WithAttributes(
-				attribute.String("table", DISTRIBUTED_TAG_ATTRIBUTES),
-				attribute.String("exporter", pipeline.SignalLogs.String()),
-			),
-		)
-		if err != nil {
-			return err
-		}
-
-=======
->>>>>>> 9966c2ac
 		return err
 	}
 }
