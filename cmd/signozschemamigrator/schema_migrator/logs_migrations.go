--- conflicted
+++ resolved
@@ -1,10 +1,10 @@
 package schemamigrator
 
-<<<<<<< HEAD
-import "time"
-=======
-import "github.com/SigNoz/signoz-otel-collector/utils"
->>>>>>> ccacbdce
+import (
+	"time"
+
+	"github.com/SigNoz/signoz-otel-collector/utils"
+)
 
 var LogsMigrations = []SchemaMigrationRecord{
 	{
@@ -280,7 +280,7 @@
 				BaseColumn:     "resources_string",
 				BaseColumnType: MapColumnType{KeyType: LowCardinalityColumnType{ColumnTypeString}, ValueType: ColumnTypeString},
 				NewColumn:      "resource",
-				NewColumnType:  JSONColumnType{MaxDynamicPaths: 100},
+				NewColumnType:  JSONColumnType{MaxDynamicPaths: utils.ToPointer(uint(100))},
 				ReleaseTime:    time.Now().Add(-time.Duration(10*24) * time.Hour),
 			},
 		},
