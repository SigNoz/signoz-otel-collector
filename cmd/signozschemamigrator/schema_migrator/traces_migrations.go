package schemamigrator

<<<<<<< HEAD
// var TracesMigrations = []SchemaMigrationRecord{}

// move them to TracesMigrations once it's ready to deploy
var TracesMigrations = []SchemaMigrationRecord{
=======
var TracesMigrations = []SchemaMigrationRecord{}

// move them to TracesMigrations once it's ready to deploy
var TracesMigrationsStaging = []SchemaMigrationRecord{
>>>>>>> 29d51946
	{
		MigrationID: 1000,
		UpItems: []Operation{
			CreateTableOperation{
				Database: "signoz_traces",
				Table:    "signoz_index_v3",
				Columns: []Column{
					{Name: "ts_bucket_start", Type: ColumnTypeUInt64, Codec: "DoubleDelta, LZ4"},
					{Name: "resource_fingerprint", Type: ColumnTypeString, Codec: "ZSTD(1)"},
					{Name: "timestamp", Type: DateTime64ColumnType{Precision: 9}, Codec: "DoubleDelta, LZ4"},
					{Name: "trace_id", Type: FixedStringColumnType{Length: 32}, Codec: "ZSTD(1)"},
					{Name: "span_id", Type: ColumnTypeString, Codec: "ZSTD(1)"},
					{Name: "trace_state", Type: ColumnTypeString, Codec: "ZSTD(1)"},
					{Name: "parent_span_id", Type: ColumnTypeString, Codec: "ZSTD(1)"},
					{Name: "flags", Type: ColumnTypeUInt32, Codec: "T64, ZSTD(1)"},
					{Name: "name", Type: LowCardinalityColumnType{ColumnTypeString}, Codec: "ZSTD(1)"},
					{Name: "kind", Type: ColumnTypeInt8, Codec: "T64, ZSTD(1)"},
					{Name: "kind_string", Type: ColumnTypeString, Codec: "ZSTD(1)"},
					{Name: "duration_nano", Type: ColumnTypeUInt64, Codec: "T64, ZSTD(1)"},
					{Name: "status_code", Type: ColumnTypeInt16, Codec: "T64, ZSTD(1)"},
					{Name: "status_message", Type: ColumnTypeString, Codec: "ZSTD(1)"},
					{Name: "status_code_string", Type: ColumnTypeString, Codec: "ZSTD(1)"},

					{Name: "attributes_string", Type: MapColumnType{LowCardinalityColumnType{ColumnTypeString}, ColumnTypeString}, Codec: "ZSTD(1)"},
					{Name: "attributes_number", Type: MapColumnType{LowCardinalityColumnType{ColumnTypeString}, ColumnTypeFloat64}, Codec: "ZSTD(1)"},
					{Name: "attributes_bool", Type: MapColumnType{LowCardinalityColumnType{ColumnTypeString}, ColumnTypeBool}, Codec: "ZSTD(1)"},
					{Name: "resources_string", Type: MapColumnType{LowCardinalityColumnType{ColumnTypeString}, ColumnTypeString}, Codec: "ZSTD(1)"},

					{Name: "events", Type: ArrayColumnType{ColumnTypeString}, Codec: "ZSTD(2)"},
					{Name: "links", Type: ColumnTypeString, Codec: "ZSTD(1)"},

					// custom composite columns
					{Name: "response_status_code", Type: LowCardinalityColumnType{ColumnTypeString}, Codec: "ZSTD(1)"},
					{Name: "external_http_url", Type: LowCardinalityColumnType{ColumnTypeString}, Codec: "ZSTD(1)"},
					{Name: "http_url", Type: LowCardinalityColumnType{ColumnTypeString}, Codec: "ZSTD(1)"},
					{Name: "external_http_method", Type: LowCardinalityColumnType{ColumnTypeString}, Codec: "ZSTD(1)"},
					{Name: "http_method", Type: LowCardinalityColumnType{ColumnTypeString}, Codec: "ZSTD(1)"},
					{Name: "http_host", Type: LowCardinalityColumnType{ColumnTypeString}, Codec: "ZSTD(1)"},
					{Name: "db_name", Type: LowCardinalityColumnType{ColumnTypeString}, Codec: "ZSTD(1)"},
					{Name: "db_operation", Type: LowCardinalityColumnType{ColumnTypeString}, Codec: "ZSTD(1)"},
					{Name: "has_error", Type: ColumnTypeBool, Codec: "T64, ZSTD(1)"},
					{Name: "is_remote", Type: LowCardinalityColumnType{ColumnTypeString}, Codec: "ZSTD(1)"},

					// simple resource attribute
					{Name: "resource_string_service$$name", Type: LowCardinalityColumnType{ColumnTypeString}, Default: "resources_string['service.name']", Codec: "ZSTD(1)"},

					// simple attributes
					{Name: "attribute_string_http$$route", Type: LowCardinalityColumnType{ColumnTypeString}, Default: "attributes_string['http.route']", Codec: "ZSTD(1)"},
					{Name: "attribute_string_messaging$$system", Type: LowCardinalityColumnType{ColumnTypeString}, Default: "attributes_string['messaging.system']", Codec: "ZSTD(1)"},
					{Name: "attribute_string_messaging$$operation", Type: LowCardinalityColumnType{ColumnTypeString}, Default: "attributes_string['messaging.operation']", Codec: "ZSTD(1)"},
					{Name: "attribute_string_db$$system", Type: LowCardinalityColumnType{ColumnTypeString}, Default: "attributes_string['db.system']", Codec: "ZSTD(1)"},
					{Name: "attribute_string_rpc$$system", Type: LowCardinalityColumnType{ColumnTypeString}, Default: "attributes_string['rpc.system']", Codec: "ZSTD(1)"},
					{Name: "attribute_string_rpc$$service", Type: LowCardinalityColumnType{ColumnTypeString}, Default: "attributes_string['rpc.service']", Codec: "ZSTD(1)"},
					{Name: "attribute_string_rpc$$method", Type: LowCardinalityColumnType{ColumnTypeString}, Default: "attributes_string['rpc.method']", Codec: "ZSTD(1)"},
					{Name: "attribute_string_peer$$service", Type: LowCardinalityColumnType{ColumnTypeString}, Default: "attributes_string['peer.service']", Codec: "ZSTD(1)"},

					// ----- ALIAS for backward compatibility ------------
					// ---------------------------------------------------

					// ALIAS columns to maintain compatibility with signoz_index_v2
					{Name: "traceID", Type: FixedStringColumnType{Length: 32}, Alias: "trace_id"},
					{Name: "spanID", Type: ColumnTypeString, Alias: "span_id"},
					{Name: "parentSpanID", Type: ColumnTypeString, Alias: "parent_span_id"},
					{Name: "spanKind", Type: ColumnTypeString, Alias: "kind_string"},
					{Name: "durationNano", Type: ColumnTypeUInt64, Alias: "duration_nano"},
					{Name: "statusCode", Type: ColumnTypeInt16, Alias: "status_code"},
					{Name: "statusMessage", Type: ColumnTypeString, Alias: "status_message"},
					{Name: "statusCodeString", Type: ColumnTypeString, Alias: "status_code_string"},

					{Name: "references", Type: ColumnTypeString, Alias: "links"},

					// ALIAS for composite attrs
					{Name: "responseStatusCode", Type: LowCardinalityColumnType{ColumnTypeString}, Alias: "response_status_code"},
					{Name: "externalHttpUrl", Type: LowCardinalityColumnType{ColumnTypeString}, Alias: "external_http_url"},
					{Name: "httpUrl", Type: LowCardinalityColumnType{ColumnTypeString}, Alias: "http_url"},
					{Name: "externalHttpMethod", Type: LowCardinalityColumnType{ColumnTypeString}, Alias: "external_http_method"},
					{Name: "httpMethod", Type: LowCardinalityColumnType{ColumnTypeString}, Alias: "http_method"},
					{Name: "httpHost", Type: LowCardinalityColumnType{ColumnTypeString}, Alias: "http_host"},
					{Name: "dbName", Type: LowCardinalityColumnType{ColumnTypeString}, Alias: "db_name"},
					{Name: "dbOperation", Type: LowCardinalityColumnType{ColumnTypeString}, Alias: "db_operation"},
					{Name: "hasError", Type: ColumnTypeBool, Alias: "has_error"},
					{Name: "isRemote", Type: LowCardinalityColumnType{ColumnTypeString}, Alias: "is_remote"},

					{Name: "serviceName", Type: LowCardinalityColumnType{ColumnTypeString}, Alias: "resource_string_service$$name"},

					// ALIAS for simple attrs
					{Name: "httpRoute", Type: LowCardinalityColumnType{ColumnTypeString}, Alias: "attribute_string_http$$route"},
					{Name: "msgSystem", Type: LowCardinalityColumnType{ColumnTypeString}, Alias: "attribute_string_messaging$$system"},
					{Name: "msgOperation", Type: LowCardinalityColumnType{ColumnTypeString}, Alias: "attribute_string_messaging$$operation"},
					{Name: "dbSystem", Type: LowCardinalityColumnType{ColumnTypeString}, Alias: "attribute_string_db$$system"},
					{Name: "rpcSystem", Type: LowCardinalityColumnType{ColumnTypeString}, Alias: "attribute_string_rpc$$system"},
					{Name: "rpcService", Type: LowCardinalityColumnType{ColumnTypeString}, Alias: "attribute_string_rpc$$service"},
					{Name: "rpcMethod", Type: LowCardinalityColumnType{ColumnTypeString}, Alias: "attribute_string_rpc$$method"},
					{Name: "peerService", Type: LowCardinalityColumnType{ColumnTypeString}, Alias: "attribute_string_peer$$service"},
				},
				Indexes: []Index{
					{Name: "idx_trace_id", Expression: "trace_id", Type: "tokenbf_v1(10000, 5,0)", Granularity: 1},
					{Name: "idx_span_id", Expression: "span_id", Type: "tokenbf_v1(5000, 5,0)", Granularity: 1},
					{Name: "idx_duration", Expression: "duration_nano", Type: "minmax", Granularity: 1},
					{Name: "idx_name", Expression: "name", Type: "ngrambf_v1(4, 5000, 2, 0)", Granularity: 1},
					{Name: "idx_kind", Expression: "kind", Type: "minmax", Granularity: 4},
					{Name: "idx_http_route", Expression: "attribute_string_http$$route", Type: "bloom_filter", Granularity: 4},
					{Name: "idx_http_url", Expression: "http_url", Type: "bloom_filter", Granularity: 4},
					{Name: "idx_http_host", Expression: "http_host", Type: "bloom_filter", Granularity: 4},
					{Name: "idx_http_method", Expression: "http_method", Type: "bloom_filter", Granularity: 4},
					{Name: "idx_timestamp", Expression: "timestamp", Type: "minmax", Granularity: 1},
					{Name: "idx_rpc_method", Expression: "attribute_string_rpc$$method", Type: "bloom_filter", Granularity: 4},
					{Name: "idx_response_statusCode", Expression: "response_status_code", Type: "set(0)", Granularity: 1},
					{Name: "idx_status_code_string", Expression: "status_code_string", Type: "set(3)", Granularity: 4},
					{Name: "idx_kind_string", Expression: "kind_string", Type: "set(5)", Granularity: 4},
					{Name: "attributes_string_idx_key", Expression: "mapKeys(attributes_string)", Type: "tokenbf_v1(1024, 2, 0)", Granularity: 1},
					{Name: "attributes_string_idx_val", Expression: "mapValues(attributes_string)", Type: "ngrambf_v1(4, 5000, 2, 0)", Granularity: 1},
					{Name: "attributes_number_idx_key", Expression: "mapKeys(attributes_number)", Type: "tokenbf_v1(1024, 2, 0)", Granularity: 1},
					{Name: "attributes_number_idx_val", Expression: "mapValues(attributes_number)", Type: "bloom_filter", Granularity: 1},
					{Name: "attributes_bool_idx_key", Expression: "mapKeys(attributes_bool)", Type: "tokenbf_v1(1024, 2, 0)", Granularity: 1},
					{Name: "resources_string_idx_key", Expression: "mapKeys(resources_string)", Type: "tokenbf_v1(1024, 2, 0)", Granularity: 1},
					{Name: "resources_string_idx_val", Expression: "mapValues(resources_string)", Type: "ngrambf_v1(4, 5000, 2, 0)", Granularity: 1},
				},
				Engine: MergeTree{
					PartitionBy: "toDate(timestamp)",
					OrderBy:     "(ts_bucket_start, resource_fingerprint, has_error, name, timestamp)",
					TTL:         "toDateTime(timestamp) + toIntervalSecond(1296000)",
					Settings: TableSettings{
						{Name: "index_granularity", Value: "8192"},
						{Name: "ttl_only_drop_parts", Value: "1"},
					},
				},
			},
			CreateTableOperation{
				Database: "signoz_traces",
				Table:    "distributed_signoz_index_v3",
				Columns: []Column{
					{Name: "ts_bucket_start", Type: ColumnTypeUInt64, Codec: "DoubleDelta, LZ4"},
					{Name: "resource_fingerprint", Type: ColumnTypeString, Codec: "ZSTD(1)"},
					{Name: "timestamp", Type: DateTime64ColumnType{Precision: 9}, Codec: "DoubleDelta, LZ4"},
					{Name: "trace_id", Type: FixedStringColumnType{Length: 32}, Codec: "ZSTD(1)"},
					{Name: "span_id", Type: ColumnTypeString, Codec: "ZSTD(1)"},
					{Name: "trace_state", Type: ColumnTypeString, Codec: "ZSTD(1)"},
					{Name: "parent_span_id", Type: ColumnTypeString, Codec: "ZSTD(1)"},
					{Name: "flags", Type: ColumnTypeUInt32, Codec: "T64, ZSTD(1)"},
					{Name: "name", Type: LowCardinalityColumnType{ColumnTypeString}, Codec: "ZSTD(1)"},
					{Name: "kind", Type: ColumnTypeInt8, Codec: "T64, ZSTD(1)"},
					{Name: "kind_string", Type: ColumnTypeString, Codec: "ZSTD(1)"},
					{Name: "duration_nano", Type: ColumnTypeUInt64, Codec: "T64, ZSTD(1)"},
					{Name: "status_code", Type: ColumnTypeInt16, Codec: "T64, ZSTD(1)"},
					{Name: "status_message", Type: ColumnTypeString, Codec: "ZSTD(1)"},
					{Name: "status_code_string", Type: ColumnTypeString, Codec: "ZSTD(1)"},

					{Name: "attributes_string", Type: MapColumnType{LowCardinalityColumnType{ColumnTypeString}, ColumnTypeString}, Codec: "ZSTD(1)"},
					{Name: "attributes_number", Type: MapColumnType{LowCardinalityColumnType{ColumnTypeString}, ColumnTypeFloat64}, Codec: "ZSTD(1)"},
					{Name: "attributes_bool", Type: MapColumnType{LowCardinalityColumnType{ColumnTypeString}, ColumnTypeBool}, Codec: "ZSTD(1)"},
					{Name: "resources_string", Type: MapColumnType{LowCardinalityColumnType{ColumnTypeString}, ColumnTypeString}, Codec: "ZSTD(1)"},

					{Name: "events", Type: ArrayColumnType{ColumnTypeString}, Codec: "ZSTD(2)"},
					{Name: "links", Type: ColumnTypeString, Codec: "ZSTD(1)"},

					// custom composite columns
					{Name: "response_status_code", Type: LowCardinalityColumnType{ColumnTypeString}, Codec: "ZSTD(1)"},
					{Name: "external_http_url", Type: LowCardinalityColumnType{ColumnTypeString}, Codec: "ZSTD(1)"},
					{Name: "http_url", Type: LowCardinalityColumnType{ColumnTypeString}, Codec: "ZSTD(1)"},
					{Name: "external_http_method", Type: LowCardinalityColumnType{ColumnTypeString}, Codec: "ZSTD(1)"},
					{Name: "http_method", Type: LowCardinalityColumnType{ColumnTypeString}, Codec: "ZSTD(1)"},
					{Name: "http_host", Type: LowCardinalityColumnType{ColumnTypeString}, Codec: "ZSTD(1)"},
					{Name: "db_name", Type: LowCardinalityColumnType{ColumnTypeString}, Codec: "ZSTD(1)"},
					{Name: "db_operation", Type: LowCardinalityColumnType{ColumnTypeString}, Codec: "ZSTD(1)"},
					{Name: "has_error", Type: ColumnTypeBool, Codec: "T64, ZSTD(1)"},
					{Name: "is_remote", Type: LowCardinalityColumnType{ColumnTypeString}, Codec: "ZSTD(1)"},

					// simple resource attribute
					{Name: "resource_string_service$$name", Type: LowCardinalityColumnType{ColumnTypeString}, Default: "resources_string['service.name']", Codec: "ZSTD(1)"},

					// simple attributes
					{Name: "attribute_string_http$$route", Type: LowCardinalityColumnType{ColumnTypeString}, Default: "attributes_string['http.route']", Codec: "ZSTD(1)"},
					{Name: "attribute_string_messaging$$system", Type: LowCardinalityColumnType{ColumnTypeString}, Default: "attributes_string['messaging.system']", Codec: "ZSTD(1)"},
					{Name: "attribute_string_messaging$$operation", Type: LowCardinalityColumnType{ColumnTypeString}, Default: "attributes_string['messaging.operation']", Codec: "ZSTD(1)"},
					{Name: "attribute_string_db$$system", Type: LowCardinalityColumnType{ColumnTypeString}, Default: "attributes_string['db.system']", Codec: "ZSTD(1)"},
					{Name: "attribute_string_rpc$$system", Type: LowCardinalityColumnType{ColumnTypeString}, Default: "attributes_string['rpc.system']", Codec: "ZSTD(1)"},
					{Name: "attribute_string_rpc$$service", Type: LowCardinalityColumnType{ColumnTypeString}, Default: "attributes_string['rpc.service']", Codec: "ZSTD(1)"},
					{Name: "attribute_string_rpc$$method", Type: LowCardinalityColumnType{ColumnTypeString}, Default: "attributes_string['rpc.method']", Codec: "ZSTD(1)"},
					{Name: "attribute_string_peer$$service", Type: LowCardinalityColumnType{ColumnTypeString}, Default: "attributes_string['peer.service']", Codec: "ZSTD(1)"},

					// ----- ALIAS for backward compatibility ------------
					// ---------------------------------------------------

					// ALIAS columns to maintain compatibility with signoz_index_v2
					{Name: "traceID", Type: FixedStringColumnType{Length: 32}, Alias: "trace_id"},
					{Name: "spanID", Type: ColumnTypeString, Alias: "span_id"},
					{Name: "parentSpanID", Type: ColumnTypeString, Alias: "parent_span_id"},
					{Name: "spanKind", Type: ColumnTypeString, Alias: "kind_string"},
					{Name: "durationNano", Type: ColumnTypeUInt64, Alias: "duration_nano"},
					{Name: "statusCode", Type: ColumnTypeInt16, Alias: "status_code"},
					{Name: "statusMessage", Type: ColumnTypeString, Alias: "status_message"},
					{Name: "statusCodeString", Type: ColumnTypeString, Alias: "status_code_string"},

					{Name: "references", Type: ColumnTypeString, Alias: "links"},

					// ALIAS for composite attrs
					{Name: "responseStatusCode", Type: LowCardinalityColumnType{ColumnTypeString}, Alias: "response_status_code"},
					{Name: "externalHttpUrl", Type: LowCardinalityColumnType{ColumnTypeString}, Alias: "external_http_url"},
					{Name: "httpUrl", Type: LowCardinalityColumnType{ColumnTypeString}, Alias: "http_url"},
					{Name: "externalHttpMethod", Type: LowCardinalityColumnType{ColumnTypeString}, Alias: "external_http_method"},
					{Name: "httpMethod", Type: LowCardinalityColumnType{ColumnTypeString}, Alias: "http_method"},
					{Name: "httpHost", Type: LowCardinalityColumnType{ColumnTypeString}, Alias: "http_host"},
					{Name: "dbName", Type: LowCardinalityColumnType{ColumnTypeString}, Alias: "db_name"},
					{Name: "dbOperation", Type: LowCardinalityColumnType{ColumnTypeString}, Alias: "db_operation"},
					{Name: "hasError", Type: ColumnTypeBool, Alias: "has_error"},
					{Name: "isRemote", Type: LowCardinalityColumnType{ColumnTypeString}, Alias: "is_remote"},

					{Name: "serviceName", Type: LowCardinalityColumnType{ColumnTypeString}, Alias: "resource_string_service$$name"},

					// ALIAS for simple attrs
					{Name: "httpRoute", Type: LowCardinalityColumnType{ColumnTypeString}, Alias: "attribute_string_http$$route"},
					{Name: "msgSystem", Type: LowCardinalityColumnType{ColumnTypeString}, Alias: "attribute_string_messaging$$system"},
					{Name: "msgOperation", Type: LowCardinalityColumnType{ColumnTypeString}, Alias: "attribute_string_messaging$$operation"},
					{Name: "dbSystem", Type: LowCardinalityColumnType{ColumnTypeString}, Alias: "attribute_string_db$$system"},
					{Name: "rpcSystem", Type: LowCardinalityColumnType{ColumnTypeString}, Alias: "attribute_string_rpc$$system"},
					{Name: "rpcService", Type: LowCardinalityColumnType{ColumnTypeString}, Alias: "attribute_string_rpc$$service"},
					{Name: "rpcMethod", Type: LowCardinalityColumnType{ColumnTypeString}, Alias: "attribute_string_rpc$$method"},
					{Name: "peerService", Type: LowCardinalityColumnType{ColumnTypeString}, Alias: "attribute_string_peer$$service"},
				},
				Engine: Distributed{
					Database:    "signoz_traces",
					Table:       "signoz_index_v3",
					ShardingKey: "cityHash64(trace_id)",
				},
			},
			CreateTableOperation{
				Database: "signoz_traces",
				Table:    "traces_v3_resource",
				Columns: []Column{
					{Name: "labels", Type: ColumnTypeString, Codec: "ZSTD(5)"},
					{Name: "fingerprint", Type: ColumnTypeString, Codec: "ZSTD(1)"},
					{Name: "seen_at_ts_bucket_start", Type: ColumnTypeInt64, Codec: "Delta(8), ZSTD(1)"},
				},
				Indexes: []Index{
					{Name: "idx_labels", Expression: "lower(labels)", Type: "ngrambf_v1(4, 1024, 3, 0)", Granularity: 1},
					{Name: "idx_labels_v1", Expression: "labels", Type: "ngrambf_v1(4, 1024, 3, 0)", Granularity: 1},
				},
				Engine: ReplacingMergeTree{
					MergeTree: MergeTree{
						PartitionBy: "toDate(seen_at_ts_bucket_start / 1000)",
						OrderBy:     "(labels, fingerprint, seen_at_ts_bucket_start)",
						TTL:         "toDateTime(seen_at_ts_bucket_start) + INTERVAL 1296000 SECOND + INTERVAL 1800 SECOND DELETE",
						Settings: TableSettings{
							{Name: "ttl_only_drop_parts", Value: "1"},
							{Name: "index_granularity", Value: "8192"},
						},
					},
				},
			},
			CreateTableOperation{
				Database: "signoz_traces",
				Table:    "distributed_traces_v3_resource",
				Columns: []Column{
					{Name: "labels", Type: ColumnTypeString, Codec: "ZSTD(5)"},
					{Name: "fingerprint", Type: ColumnTypeString, Codec: "ZSTD(1)"},
					{Name: "seen_at_ts_bucket_start", Type: ColumnTypeInt64, Codec: "Delta(8), ZSTD(1)"},
				},
				Engine: Distributed{
					Database:    "signoz_traces",
					Table:       "traces_v3_resource",
					ShardingKey: "cityHash64(labels, fingerprint)",
				},
			},
			CreateTableOperation{
				Database: "signoz_traces",
				Table:    "trace_summary",
				Columns: []Column{
					{Name: "trace_id", Type: ColumnTypeString, Codec: "ZSTD(1)"},
					{Name: "start",
						Type: SimpleAggregateFunction{
							FunctionName: "min",
							Arguments:    []ColumnType{DateTime64ColumnType{Precision: 9}},
						},
						Codec: "ZSTD(1)"},
					{Name: "end",
						Type: SimpleAggregateFunction{
							FunctionName: "max",
							Arguments:    []ColumnType{DateTime64ColumnType{Precision: 9}},
						},
						Codec: "ZSTD(1)"},
					{Name: "num_spans",
						Type: SimpleAggregateFunction{
							FunctionName: "sum",
							Arguments:    []ColumnType{ColumnTypeUInt64},
						},
						Codec: "ZSTD(1)"},
				},
				Engine: AggregatingMergeTree{
					MergeTree: MergeTree{
						PartitionBy: "toDate(start)",
						OrderBy:     "(trace_id)",
						TTL:         "toDateTime(start) + toIntervalSecond(1296000)",
						Settings: TableSettings{
							{Name: "index_granularity", Value: "8192"},
							{Name: "ttl_only_drop_parts", Value: "1"},
						},
					},
				},
			},
			CreateTableOperation{
				Database: "signoz_traces",
				Table:    "distributed_trace_summary",
				Columns: []Column{
					{Name: "trace_id", Type: ColumnTypeString, Codec: "ZSTD(1)"},
					{Name: "start",
						Type: SimpleAggregateFunction{
							FunctionName: "min",
							Arguments:    []ColumnType{DateTime64ColumnType{Precision: 9}},
						},
						Codec: "ZSTD(1)"},
					{Name: "end",
						Type: SimpleAggregateFunction{
							FunctionName: "max",
							Arguments:    []ColumnType{DateTime64ColumnType{Precision: 9}},
						},
						Codec: "ZSTD(1)"},
					{Name: "num_spans",
						Type: SimpleAggregateFunction{
							FunctionName: "sum",
							Arguments:    []ColumnType{ColumnTypeUInt64},
						},
						Codec: "ZSTD(1)"},
				},
				Engine: Distributed{
					Database:    "signoz_traces",
					Table:       "trace_summary",
					ShardingKey: "cityHash64(trace_id)",
				},
			},
			CreateMaterializedViewOperation{
				Database:  "signoz_traces",
				ViewName:  "trace_summary_mv",
				DestTable: "trace_summary",
				Query: `SELECT
							trace_id,
							min(timestamp) AS start,
							max(timestamp) AS end,
							toUInt64(count()) AS num_spans
						FROM signoz_traces.signoz_index_v3
						GROUP BY trace_id;`,
			},
			ModifyQueryMaterializedViewOperation{
				Database: "signoz_traces",
				ViewName: "root_operations",
				Query: `SELECT DISTINCT
							name,
							resource_string_service$$name as serviceName
						FROM signoz_traces.signoz_index_v3
						WHERE parent_span_id = ''`,
			},
			ModifyQueryMaterializedViewOperation{
				Database: "signoz_traces",
				ViewName: "sub_root_operations",
				Query: `SELECT DISTINCT
							name,
							resource_string_service$$name as serviceName
						FROM signoz_traces.signoz_index_v3 AS A, signoz_traces.signoz_index_v3 AS B
						WHERE (A.resource_string_service$$name != B.resource_string_service$$name) AND (A.parent_span_id = B.span_id)`,
			},
		},
		DownItems: []Operation{
			DropTableOperation{
				Database: "signoz_traces",
				Table:    "signoz_index_v3",
			},
			DropTableOperation{
				Database: "signoz_traces",
				Table:    "distributed_signoz_index_v3",
			},
			DropTableOperation{
				Database: "signoz_traces",
				Table:    "traces_v3_resource",
			},
			DropTableOperation{
				Database: "signoz_traces",
				Table:    "distributed_traces_v3_resource",
			},
			DropTableOperation{
				Database: "signoz_traces",
				Table:    "trace_summary",
			},
			DropTableOperation{
				Database: "signoz_traces",
				Table:    "distributed_trace_summary",
			},
			DropTableOperation{
				Database: "signoz_traces",
				Table:    "trace_summary_mv",
			},
			ModifyQueryMaterializedViewOperation{
				Database: "signoz_traces",
				ViewName: "root_operations",
				Query: `SELECT DISTINCT
							name,
							serviceName
						FROM signoz_traces.signoz_index_v2
						WHERE parentSpanID = ''`,
			},
			ModifyQueryMaterializedViewOperation{
				Database: "signoz_traces",
				ViewName: "sub_root_operations",
				Query: `SELECT DISTINCT
							name,
							serviceName
						FROM signoz_traces.signoz_index_v2 AS A, signoz_traces.signoz_index_v2 AS B
						WHERE (A.serviceName != B.serviceName) AND (A.parentSpanID = B.spanID)`,
			},
		},
	},
}<|MERGE_RESOLUTION|>--- conflicted
+++ resolved
@@ -1,16 +1,7 @@
 package schemamigrator
-
-<<<<<<< HEAD
-// var TracesMigrations = []SchemaMigrationRecord{}
 
 // move them to TracesMigrations once it's ready to deploy
 var TracesMigrations = []SchemaMigrationRecord{
-=======
-var TracesMigrations = []SchemaMigrationRecord{}
-
-// move them to TracesMigrations once it's ready to deploy
-var TracesMigrationsStaging = []SchemaMigrationRecord{
->>>>>>> 29d51946
 	{
 		MigrationID: 1000,
 		UpItems: []Operation{
