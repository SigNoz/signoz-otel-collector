--- conflicted
+++ resolved
@@ -20,52 +20,6 @@
 	ColumnPropertySettings     ColumnProperty = "SETTINGS"
 )
 
-<<<<<<< HEAD
-type ColumnTypeEnum string
-
-const (
-	// String types
-	ColumnTypeEnumString ColumnTypeEnum = "String"
-	// Integer types
-	ColumnTypeEnumInt8    ColumnTypeEnum = "Int8"
-	ColumnTypeEnumInt16   ColumnTypeEnum = "Int16"
-	ColumnTypeEnumInt32   ColumnTypeEnum = "Int32"
-	ColumnTypeEnumInt64   ColumnTypeEnum = "Int64"
-	ColumnTypeEnumInt128  ColumnTypeEnum = "Int128"
-	ColumnTypeEnumInt256  ColumnTypeEnum = "Int256"
-	ColumnTypeEnumUInt8   ColumnTypeEnum = "UInt8"
-	ColumnTypeEnumUInt16  ColumnTypeEnum = "UInt16"
-	ColumnTypeEnumUInt32  ColumnTypeEnum = "UInt32"
-	ColumnTypeEnumUInt64  ColumnTypeEnum = "UInt64"
-	ColumnTypeEnumUInt128 ColumnTypeEnum = "UInt128"
-	ColumnTypeEnumUInt256 ColumnTypeEnum = "UInt256"
-	// Floating point types
-	ColumnTypeEnumFloat32 ColumnTypeEnum = "Float32"
-	ColumnTypeEnumFloat64 ColumnTypeEnum = "Float64"
-	// Boolean types
-	ColumnTypeEnumBool ColumnTypeEnum = "Bool"
-	// Date types
-	ColumnTypeEnumDate   ColumnTypeEnum = "Date"
-	ColumnTypeEnumDate32 ColumnTypeEnum = "Date32"
-	// UUID types
-	ColumnTypeEnumUUID ColumnTypeEnum = "UUID"
-	// IP types
-	ColumnTypeEnumIPv4 ColumnTypeEnum = "IPv4"
-	ColumnTypeEnumIPv6 ColumnTypeEnum = "IPv6"
-
-	ColumnTypeEnumLowCardinality          ColumnTypeEnum = "LowCardinality"
-	ColumnTypeEnumNullable                ColumnTypeEnum = "Nullable"
-	ColumnTypeEnumSimpleAggregateFunction ColumnTypeEnum = "SimpleAggregateFunction"
-	ColumnTypeEnumAggregateFunction       ColumnTypeEnum = "AggregateFunction"
-	ColumnTypeEnumJSON                    ColumnTypeEnum = "JSON"
-	ColumnTypeEnumFixedString             ColumnTypeEnum = "FixedString"
-	ColumnTypeEnumDateTime                ColumnTypeEnum = "DateTime"
-	ColumnTypeEnumDateTime64              ColumnTypeEnum = "DateTime64"
-	ColumnTypeEnumArray                   ColumnTypeEnum = "Array"
-	ColumnTypeEnumMap                     ColumnTypeEnum = "Map"
-	ColumnTypeEnumTuple                   ColumnTypeEnum = "Tuple"
-	ColumnTypeEnumEnumeration             ColumnTypeEnum = "Enumeration"
-=======
 type ColumnTypeEnum int
 
 const (
@@ -110,7 +64,6 @@
 	ColumnTypeEnumMap
 	ColumnTypeEnumTuple
 	ColumnTypeEnumEnumeration
->>>>>>> 73bb7460
 )
 
 // ColumnType represents a column type.
@@ -143,32 +96,18 @@
 	// String types
 	ColumnTypeString = PrimitiveColumnType{Type: "String", Enum: ColumnTypeEnumString}
 	// Integer types
-<<<<<<< HEAD
-	ColumnTypeInt8   = PrimitiveColumnType{Type: "Int8", Enum: ColumnTypeEnumInt8}
-	ColumnTypeInt16  = PrimitiveColumnType{Type: "Int16", Enum: ColumnTypeEnumInt16}
-	ColumnTypeInt32  = PrimitiveColumnType{Type: "Int32", Enum: ColumnTypeEnumInt32}
-	ColumnTypeInt64  = PrimitiveColumnType{Type: "Int64", Enum: ColumnTypeEnumInt64}
-	ColumnTypeInt128 = PrimitiveColumnType{Type: "Int128", Enum: ColumnTypeEnumInt128}
-	ColumnTypeInt256 = PrimitiveColumnType{Type: "Int256", Enum: ColumnTypeEnumInt256}
-=======
 	ColumnTypeInt8    = PrimitiveColumnType{Type: "Int8", Enum: ColumnTypeEnumInt8}
 	ColumnTypeInt16   = PrimitiveColumnType{Type: "Int16", Enum: ColumnTypeEnumInt16}
 	ColumnTypeInt32   = PrimitiveColumnType{Type: "Int32", Enum: ColumnTypeEnumInt32}
 	ColumnTypeInt64   = PrimitiveColumnType{Type: "Int64", Enum: ColumnTypeEnumInt64}
 	ColumnTypeInt128  = PrimitiveColumnType{Type: "Int128", Enum: ColumnTypeEnumInt128}
 	ColumnTypeInt256  = PrimitiveColumnType{Type: "Int256", Enum: ColumnTypeEnumInt256}
->>>>>>> 73bb7460
 	ColumnTypeUInt8   = PrimitiveColumnType{Type: "UInt8", Enum: ColumnTypeEnumUInt8}
 	ColumnTypeUInt16  = PrimitiveColumnType{Type: "UInt16", Enum: ColumnTypeEnumUInt16}
 	ColumnTypeUInt32  = PrimitiveColumnType{Type: "UInt32", Enum: ColumnTypeEnumUInt32}
 	ColumnTypeUInt64  = PrimitiveColumnType{Type: "UInt64", Enum: ColumnTypeEnumUInt64}
 	ColumnTypeUInt128 = PrimitiveColumnType{Type: "UInt128", Enum: ColumnTypeEnumUInt128}
 	ColumnTypeUInt256 = PrimitiveColumnType{Type: "UInt256", Enum: ColumnTypeEnumUInt256}
-<<<<<<< HEAD
-	
-=======
-
->>>>>>> 73bb7460
 	// Floating point types
 	ColumnTypeFloat32 = PrimitiveColumnType{Type: "Float32", Enum: ColumnTypeEnumFloat32}
 	ColumnTypeFloat64 = PrimitiveColumnType{Type: "Float64", Enum: ColumnTypeEnumFloat64}
