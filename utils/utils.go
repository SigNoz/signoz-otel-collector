package utils

import (
	"encoding/hex"
	"math"
	"strconv"
	"strings"

	"go.opentelemetry.io/collector/pdata/pcommon"
)

func TraceIDToHexOrEmptyString(traceID pcommon.TraceID) string {
	if !traceID.IsEmpty() {
		return hex.EncodeToString(traceID[:])
	}
	return ""
}

func SpanIDToHexOrEmptyString(spanID pcommon.SpanID) string {
	if !spanID.IsEmpty() {
		return hex.EncodeToString(spanID[:])
	}
	return ""
}

func IsValidFloat(value float64) bool {
	// Check for NaN, +/-Inf
	return !math.IsNaN(value) && !math.IsInf(value, 0)
}

type TagType string

const (
	TagTypeAttribute TagType = "tag"
	TagTypeScope     TagType = "scope"
	TagTypeResource  TagType = "resource"

<<<<<<< HEAD
	TagTypeSpanField TagType = "spanfield"
=======
	TagTypeLogField TagType = "logfield"
>>>>>>> 383f41bf
)

func (t TagType) String() string {
	return string(t)
}

type TagDataType string

const (
	TagDataTypeString TagDataType = "string"
	TagDataTypeBool   TagDataType = "bool"
	TagDataTypeNumber TagDataType = "float64"
)

func (t TagDataType) String() string {
	return string(t)
}

func MakeKeyForRFCache(bucketTs int64, fingerprint string) string {
	var v strings.Builder
	v.WriteString(strconv.Itoa(int(bucketTs)))
	v.WriteString(":")
	v.WriteString(fingerprint)
	return v.String()
}

func MakeKeyForAttributeKeys(tagKey string, tagType TagType, tagDataType TagDataType) string {
	var key strings.Builder
	key.WriteString(tagKey)
	key.WriteString(":")
	key.WriteString(string(tagType))
	key.WriteString(":")
	key.WriteString(string(tagDataType))
	return key.String()
}<|MERGE_RESOLUTION|>--- conflicted
+++ resolved
@@ -35,11 +35,8 @@
 	TagTypeScope     TagType = "scope"
 	TagTypeResource  TagType = "resource"
 
-<<<<<<< HEAD
 	TagTypeSpanField TagType = "spanfield"
-=======
-	TagTypeLogField TagType = "logfield"
->>>>>>> 383f41bf
+	TagTypeLogField  TagType = "logfield"
 )
 
 func (t TagType) String() string {
