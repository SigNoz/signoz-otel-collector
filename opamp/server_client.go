package opamp

import (
	"context"
	"fmt"
	"os"
	"runtime"
	"strings"
	"time"

	"github.com/SigNoz/signoz-otel-collector/constants"
	"github.com/SigNoz/signoz-otel-collector/signozcol"
<<<<<<< HEAD
	"github.com/knadh/koanf"
	"github.com/knadh/koanf/parsers/yaml"
	"github.com/knadh/koanf/providers/rawbytes"
	"github.com/oklog/ulid"
=======
	"github.com/google/uuid"
>>>>>>> eec37615
	"github.com/open-telemetry/opamp-go/client"
	"github.com/open-telemetry/opamp-go/client/types"
	"github.com/open-telemetry/opamp-go/protobufs"
	"go.uber.org/multierr"
	"go.uber.org/zap"
)

// serverClient is the implementation of the Opamp client
// that connects to the Opamp server and manages the agent configuration
// and the collector lifecycle.
// It implements the client.OpAMPClient interface.
// It is responsible for:
// 1. Connecting to the Opamp server
// 2. Sending the current agent configuration to the Opamp server
// 3. Receiving the remote configuration from the Opamp server
// 4. Applying the remote configuration to the agent
// 5. Sending the updated agent configuration to the Opamp server
type serverClient struct {
	baseClient
	logger                *zap.Logger
	opampClient           client.OpAMPClient
	configManager         *agentConfigManager
	managerConfig         AgentManagerConfig
<<<<<<< HEAD
	instanceId            ulid.ULID
	receivedInitialConfig []byte
=======
	instanceId            uuid.UUID
	receivedInitialConfig bool
	mux                   sync.Mutex
>>>>>>> eec37615
}

type NewServerClientOpts struct {
	Logger           *zap.Logger
	Config           *AgentManagerConfig
	WrappedCollector *signozcol.WrappedCollector

	CollectorConfigPath string
}

// NewServerClient creates a new OpAmp client
func NewServerClient(args *NewServerClientOpts) (Client, error) {
	clientLogger := args.Logger.With(zap.String("component", "opamp-server-client"))

	configManager := NewAgentConfigManager(args.Logger)

	svrClient := &serverClient{
		baseClient: baseClient{
			coll:    args.WrappedCollector,
			err:     make(chan error, 1),
			stopped: make(chan bool),
			logger:  clientLogger,
		},
		logger:        clientLogger,
		configManager: configManager,
		managerConfig: *args.Config,
	}
	svrClient.createInstanceId()

	var err error
	svrClient.receivedInitialConfig, err = os.ReadFile(args.CollectorConfigPath)
	if err != nil {
		return nil, fmt.Errorf("failed to read default config: %s", err)
	}

	dynamicConfig, err := NewDynamicConfig(args.CollectorConfigPath, svrClient.reload, clientLogger)
	if err != nil {
		return nil, fmt.Errorf("failed to create collector config: %v", err)
	}
	svrClient.configManager.Set(dynamicConfig)

	svrClient.opampClient = client.NewWebSocket(NewWrappedLogger(clientLogger.Sugar()))

	return svrClient, nil
}

func keyVal(key, val string) *protobufs.KeyValue {
	return &protobufs.KeyValue{
		Key: key,
		Value: &protobufs.AnyValue{
			Value: &protobufs.AnyValue_StringValue{StringValue: val},
		},
	}
}

func (s *serverClient) createInstanceId() {

	uid, err := uuid.NewV7()
	if err != nil {
		panic(err)
	}
	s.instanceId = uid
}

func (s *serverClient) createAgentDescription() *protobufs.AgentDescription {
	hostname, _ := os.Hostname()

	// Create Agent description.
	return &protobufs.AgentDescription{
		IdentifyingAttributes: []*protobufs.KeyValue{
			keyVal("service.name", "signoz-otel-collector"),
			keyVal("service.version", constants.Version),
		},
		NonIdentifyingAttributes: []*protobufs.KeyValue{
			keyVal("os.family", runtime.GOOS),
			keyVal("host.name", hostname),
			keyVal("capabilities.lbexporter", constants.SupportLbExporterConfig),
		},
	}
}

// Start starts the Opamp client
// It connects to the Opamp server and starts the Opamp client
func (s *serverClient) Start(ctx context.Context) error {
	if err := s.opampClient.SetAgentDescription(s.createAgentDescription()); err != nil {
		s.logger.Error("error while setting agent description", zap.Error(err))

		return err
	}

	settings := types.StartSettings{
		OpAMPServerURL: s.managerConfig.ServerEndpoint,
<<<<<<< HEAD
		InstanceUid:    s.instanceId.String(),
		Callbacks: types.CallbacksStruct{
			OnConnectFunc: func() {
				s.logger.Info("Connected to the server. Applying default config.")

				// Apply default config on connection
				if err := s.reload(s.receivedInitialConfig); err != nil {
					s.logger.Fatal("failed to reload with default config", zap.Error(err))
				}
=======
		InstanceUid:    types.InstanceUid(s.instanceId),
		Callbacks: types.Callbacks{
			OnConnect: func(ctx context.Context) {
				s.logger.Info("Connected to the server.")
>>>>>>> eec37615
			},
			OnConnectFailed: func(ctx context.Context, err error) {
				s.logger.Error("Failed to connect to the server: %v", zap.Error(err))
			},
			OnError: func(ctx context.Context, err *protobufs.ServerErrorResponse) {
				s.logger.Error("Server returned an error response: %v", zap.String("", err.ErrorMessage))
			},
			GetEffectiveConfig: func(ctx context.Context) (*protobufs.EffectiveConfig, error) {
				cfg, err := s.configManager.CreateEffectiveConfigMsg()
				if err != nil {
					return nil, err
				}
				return cfg, nil
			},
			OnMessage: s.onMessageFuncHandler,
		},
		Capabilities: protobufs.AgentCapabilities_AgentCapabilities_ReportsStatus |
			protobufs.AgentCapabilities_AgentCapabilities_AcceptsRemoteConfig |
			protobufs.AgentCapabilities_AgentCapabilities_ReportsRemoteConfig |
			protobufs.AgentCapabilities_AgentCapabilities_ReportsEffectiveConfig |
			protobufs.AgentCapabilities_AgentCapabilities_ReportsHealth,
	}

	err := s.opampClient.SetHealth(&protobufs.ComponentHealth{Healthy: false})
	if err != nil {
		return err
	}

	err = s.opampClient.Start(ctx, settings)
	if err != nil {
		s.logger.Error("Error while starting opamp client", zap.Error(err))
		return err
	}

	noopConfig, err := s.initialNopConfig()
	if err != nil {
		return fmt.Errorf("failed to get noop config: %s", err)
	}

	// Apply noop config
	if err := s.reload(noopConfig); err != nil {
		return fmt.Errorf("failed to start with noop config: %s", err)
	}

	// Watch for any async errors from the collector and initiate a shutdown
	go s.ensureRunning()
	return nil
}

// initialNopConfig adds Nopreceiver under `reciever` and strips off all the recievers under pipelines
// and adds nop receiver to start collector regardless of connecting with Signoz OpAMP server
// this enables Collector to start in a No Operation state; enabling extensions so to bypass healthchecks in
// docker and helm installation
func (s *serverClient) initialNopConfig() ([]byte, error) {
	k := koanf.New(".")
	if err := k.Load(rawbytes.Provider(s.receivedInitialConfig), yaml.Parser()); err != nil {
		return nil, fmt.Errorf("failed loading initial config file: %s", err)
	}

	if !k.Exists("receivers.nop") {
		k.Set("receivers.nop", map[string]any{})
	}

	// Delete all service.pipelines.*.receivers keys
	for _, key := range k.Keys() {
		if strings.HasPrefix(key, "service.pipelines.") && strings.HasSuffix(key, ".receivers") {
			k.Delete(key)
			k.Set(key, []any{"nop"})
		}
	}

	// Marshal to YAML
	return k.Marshal(yaml.Parser())
}

// Stop stops the Opamp client
// It stops the Opamp client and disconnects from the Opamp server
func (s *serverClient) Stop(ctx context.Context) error {
	s.logger.Info("Stopping OpAMP server client")
	close(s.stopped)
	s.coll.Shutdown()
	opampErr := s.opampClient.Stop(ctx)
	collErr := <-s.coll.ErrorChan()
	return multierr.Combine(opampErr, collErr)
}

// onMessageFuncHandler is the callback function that is called when the Opamp client receives a message from the Opamp server
func (s *serverClient) onMessageFuncHandler(ctx context.Context, msg *types.MessageData) {
	if msg.RemoteConfig != nil {
		if err := s.onRemoteConfigHandler(ctx, msg.RemoteConfig); err != nil {
			s.logger.Error("error while onRemoteConfigHandler", zap.Error(err))
		}
	}
	// TODO: Handle other message types.
}

// onRemoteConfigHandler is the callback function that is called when the Opamp client receives a remote configuration from the Opamp server
func (s *serverClient) onRemoteConfigHandler(ctx context.Context, remoteConfig *protobufs.AgentRemoteConfig) error {
	changed, err := s.configManager.Apply(remoteConfig)
	remoteCfgStatus := &protobufs.RemoteConfigStatus{
		LastRemoteConfigHash: remoteConfig.GetConfigHash(),
		Status:               protobufs.RemoteConfigStatuses_RemoteConfigStatuses_APPLIED,
	}

	if err != nil {
		s.logger.Error("failed to apply config", zap.Error(err))

		remoteCfgStatus.Status = protobufs.RemoteConfigStatuses_RemoteConfigStatuses_FAILED
		remoteCfgStatus.ErrorMessage = fmt.Sprintf("failed to apply config changes: %s", err.Error())
	}

	if err := s.opampClient.SetRemoteConfigStatus(remoteCfgStatus); err != nil {
		return fmt.Errorf("failed to set remote config status: %w", err)
	}

	if changed {
		if err := s.opampClient.UpdateEffectiveConfig(ctx); err != nil {
			return fmt.Errorf("failed to update effective config: %w", err)
		}
	}
	return nil
}

// reload is the callback function that is called when the agent configuration file changes
func (s *serverClient) reload(contents []byte) error {
	s.reloadMux.Lock()
	s.isReloading = true
	defer func() {
		s.isReloading = false
		s.reloadMux.Unlock()
	}()

	collectorConfigPath := s.configManager.agentConfig.path
	rollbackPath := fmt.Sprintf("%s.rollback", collectorConfigPath)

	err := copy(collectorConfigPath, rollbackPath)
	if err != nil {
		return fmt.Errorf("failed to create backup of collector config: %w", err)
	}

	// Create rollback func
	rollbackFunc := func() error {
		return copy(rollbackPath, collectorConfigPath)
	}

	if err := os.WriteFile(collectorConfigPath, contents, 0600); err != nil {
		return fmt.Errorf("failed to update config file %s: %w", collectorConfigPath, err)
	}

	if err := s.coll.Restart(context.Background()); err != nil {
		if rollbackErr := rollbackFunc(); rollbackErr != nil {
			s.logger.Error("Failed to rollbakc the config", zap.Error(rollbackErr))
		}

		// Restart collector with original file
		if rollbackErr := s.coll.Restart(context.Background()); rollbackErr != nil {
			s.logger.Error("Collector failed for restart during rollback", zap.Error(rollbackErr))
		}

		return fmt.Errorf("collector failed to restart: %w", err)
	}

	return nil
}<|MERGE_RESOLUTION|>--- conflicted
+++ resolved
@@ -6,18 +6,14 @@
 	"os"
 	"runtime"
 	"strings"
-	"time"
+	"sync"
 
 	"github.com/SigNoz/signoz-otel-collector/constants"
 	"github.com/SigNoz/signoz-otel-collector/signozcol"
-<<<<<<< HEAD
+	"github.com/google/uuid"
 	"github.com/knadh/koanf"
 	"github.com/knadh/koanf/parsers/yaml"
 	"github.com/knadh/koanf/providers/rawbytes"
-	"github.com/oklog/ulid"
-=======
-	"github.com/google/uuid"
->>>>>>> eec37615
 	"github.com/open-telemetry/opamp-go/client"
 	"github.com/open-telemetry/opamp-go/client/types"
 	"github.com/open-telemetry/opamp-go/protobufs"
@@ -41,14 +37,9 @@
 	opampClient           client.OpAMPClient
 	configManager         *agentConfigManager
 	managerConfig         AgentManagerConfig
-<<<<<<< HEAD
-	instanceId            ulid.ULID
 	receivedInitialConfig []byte
-=======
 	instanceId            uuid.UUID
-	receivedInitialConfig bool
 	mux                   sync.Mutex
->>>>>>> eec37615
 }
 
 type NewServerClientOpts struct {
@@ -139,24 +130,18 @@
 		return err
 	}
 
+	instanceBytes := s.instanceId[:]
 	settings := types.StartSettings{
 		OpAMPServerURL: s.managerConfig.ServerEndpoint,
-<<<<<<< HEAD
-		InstanceUid:    s.instanceId.String(),
-		Callbacks: types.CallbacksStruct{
-			OnConnectFunc: func() {
+		InstanceUid:    types.InstanceUid(instanceBytes),
+		Callbacks: types.Callbacks{
+			OnConnect: func(ctx context.Context) {
 				s.logger.Info("Connected to the server. Applying default config.")
 
 				// Apply default config on connection
 				if err := s.reload(s.receivedInitialConfig); err != nil {
 					s.logger.Fatal("failed to reload with default config", zap.Error(err))
 				}
-=======
-		InstanceUid:    types.InstanceUid(s.instanceId),
-		Callbacks: types.Callbacks{
-			OnConnect: func(ctx context.Context) {
-				s.logger.Info("Connected to the server.")
->>>>>>> eec37615
 			},
 			OnConnectFailed: func(ctx context.Context, err error) {
 				s.logger.Error("Failed to connect to the server: %v", zap.Error(err))
