--- conflicted
+++ resolved
@@ -77,42 +77,4 @@
 	if coll.GetState() != otelcol.StateClosed {
 		t.Errorf("expected collector to be in closed state")
 	}
-<<<<<<< HEAD
-=======
-
-	err = client.Error()
-	if err == nil {
-		t.Errorf("expected error")
-	}
-}
-
-func TestNopClientWithCollectorErrorChanMultipleTime(t *testing.T) {
-	coll := signozcol.New(signozcol.WrappedCollectorSettings{
-		ConfigPaths: []string{"testdata/invalid.yaml"},
-		Version:     "0.0.1",
-		Desc:        "test",
-		LoggingOpts: []zap.Option{zap.AddStacktrace(zap.ErrorLevel)},
-	})
-
-	client := NewSimpleClient(coll)
-
-	err := client.Start(context.Background())
-	if err == nil {
-		t.Errorf("expected error")
-	}
-
-	if coll.GetState() != otelcol.StateClosed {
-		t.Errorf("expected collector to be in closed state")
-	}
-
-	err = client.Error()
-	if err == nil {
-		t.Errorf("expected error")
-	}
-
-	err = client.Error()
-	if err != nil {
-		t.Errorf("expected no error")
-	}
->>>>>>> 27b85d15
 }